#! /usr/bin/env python2

# Copyright (c) 2012,2013 Michael Haggerty
# Derived from contrib/hooks/post-receive-email, which is
# Copyright (c) 2007 Andy Parkins
# and also includes contributions by other authors.
#
# This file is part of git-multimail.
#
# git-multimail is free software: you can redistribute it and/or
# modify it under the terms of the GNU General Public License version
# 2 as published by the Free Software Foundation.
#
# This program is distributed in the hope that it will be useful, but
# WITHOUT ANY WARRANTY; without even the implied warranty of
# MERCHANTABILITY or FITNESS FOR A PARTICULAR PURPOSE.  See the GNU
# General Public License for more details.
#
# You should have received a copy of the GNU General Public License
# along with this program.  If not, see
# <http://www.gnu.org/licenses/>.

"""Generate notification emails for pushes to a git repository.

This hook sends emails describing changes introduced by pushes to a
git repository.  For each reference that was changed, it emits one
ReferenceChange email summarizing how the reference was changed,
followed by one Revision email for each new commit that was introduced
by the reference change.

Each commit is announced in exactly one Revision email.  If the same
commit is merged into another branch in the same or a later push, then
the ReferenceChange email will list the commit's SHA1 and its one-line
summary, but no new Revision email will be generated.

This script is designed to be used as a "post-receive" hook in a git
repository (see githooks(5)).  It can also be used as an "update"
script, but this usage is not completely reliable and is deprecated.

To help with debugging, this script accepts a --stdout option, which
causes the emails to be written to standard output rather than sent
using sendmail.

See the accompanying README file for the complete documentation.

"""

import sys
import os
import re
import bisect
import subprocess
import shlex
import optparse
import smtplib

try:
    from email.utils import make_msgid
    from email.utils import getaddresses
    from email.utils import formataddr
    from email.header import Header
except ImportError:
    # Prior to Python 2.5, the email module used different names:
    from email.Utils import make_msgid
    from email.Utils import getaddresses
    from email.Utils import formataddr
    from email.Header import Header


DEBUG = False

ZEROS = '0' * 40
LOGBEGIN = '- Log -----------------------------------------------------------------\n'
LOGEND = '-----------------------------------------------------------------------\n'


# It is assumed in many places that the encoding is uniformly UTF-8,
# so changing these constants is unsupported.  But define them here
# anyway, to make it easier to find (at least most of) the places
# where the encoding is important.
(ENCODING, CHARSET) = ('UTF-8', 'utf-8')


REF_CREATED_SUBJECT_TEMPLATE = (
    '%(emailprefix)s%(refname_type)s %(short_refname)s created'
    ' (now %(newrev_short)s)'
    )
REF_UPDATED_SUBJECT_TEMPLATE = (
    '%(emailprefix)s%(refname_type)s %(short_refname)s updated'
    ' (%(oldrev_short)s -> %(newrev_short)s)'
    )
REF_DELETED_SUBJECT_TEMPLATE = (
    '%(emailprefix)s%(refname_type)s %(short_refname)s deleted'
    ' (was %(oldrev_short)s)'
    )

REFCHANGE_HEADER_TEMPLATE = """\
To: %(recipients)s
Subject: %(subject)s
MIME-Version: 1.0
Content-Type: text/plain; charset=%(charset)s
Content-Transfer-Encoding: 8bit
Message-ID: %(msgid)s
From: %(fromaddr)s
Reply-To: %(reply_to)s
X-Git-Repo: %(repo_shortname)s
X-Git-Refname: %(refname)s
X-Git-Reftype: %(refname_type)s
X-Git-Oldrev: %(oldrev)s
X-Git-Newrev: %(newrev)s
Auto-Submitted: auto-generated
"""

REFCHANGE_INTRO_TEMPLATE = """\
This is an automated email from the git hooks/post-receive script.

%(pusher)s pushed a change to %(refname_type)s %(short_refname)s
in repository %(repo_shortname)s.

"""


FOOTER_TEMPLATE = """\

-- \n\
To stop receiving notification emails like this one, please contact
%(administrator)s.
"""


REWIND_ONLY_TEMPLATE = """\
This update removed existing revisions from the reference, leaving the
reference pointing at a previous point in the repository history.

 * -- * -- N   %(refname)s (%(newrev_short)s)
            \\
             O -- O -- O   (%(oldrev_short)s)

Any revisions marked "omits" are not gone; other references still
refer to them.  Any revisions marked "discards" are gone forever.
"""


NON_FF_TEMPLATE = """\
This update added new revisions after undoing existing revisions.
That is to say, some revisions that were in the old version of the
%(refname_type)s are not in the new version.  This situation occurs
when a user --force pushes a change and generates a repository
containing something like this:

 * -- * -- B -- O -- O -- O   (%(oldrev_short)s)
            \\
             N -- N -- N   %(refname)s (%(newrev_short)s)

You should already have received notification emails for all of the O
revisions, and so the following emails describe only the N revisions
from the common base, B.

Any revisions marked "omits" are not gone; other references still
refer to them.  Any revisions marked "discards" are gone forever.
"""


NO_NEW_REVISIONS_TEMPLATE = """\
No new revisions were added by this update.
"""


DISCARDED_REVISIONS_TEMPLATE = """\
This change permanently discards the following revisions:
"""


NO_DISCARDED_REVISIONS_TEMPLATE = """\
The revisions that were on this %(refname_type)s are still contained in
other references; therefore, this change does not discard any commits
from the repository.
"""


NEW_REVISIONS_TEMPLATE = """\
The %(tot)s revisions listed above as "new" are entirely new to this
repository and will be described in separate emails.  The revisions
listed as "adds" were already present in the repository and have only
been added to this reference.

"""


TAG_CREATED_TEMPLATE = """\
        at  %(newrev_short)-9s (%(newrev_type)s)
"""


TAG_UPDATED_TEMPLATE = """\
*** WARNING: tag %(short_refname)s was modified! ***

      from  %(oldrev_short)-9s (%(oldrev_type)s)
        to  %(newrev_short)-9s (%(newrev_type)s)
"""


TAG_DELETED_TEMPLATE = """\
*** WARNING: tag %(short_refname)s was deleted! ***

"""


# The template used in summary tables.  It looks best if this uses the
# same alignment as TAG_CREATED_TEMPLATE and TAG_UPDATED_TEMPLATE.
BRIEF_SUMMARY_TEMPLATE = """\
%(action)10s  %(rev_short)-9s %(text)s
"""


NON_COMMIT_UPDATE_TEMPLATE = """\
This is an unusual reference change because the reference did not
refer to a commit either before or after the change.  We do not know
how to provide full information about this reference change.
"""


REVISION_HEADER_TEMPLATE = """\
To: %(recipients)s
Subject: %(emailprefix)s%(num)02d/%(tot)02d: %(oneline)s
MIME-Version: 1.0
Content-Type: text/plain; charset=%(charset)s
Content-Transfer-Encoding: 8bit
From: %(fromaddr)s
Reply-To: %(reply_to)s
In-Reply-To: %(reply_to_msgid)s
X-Git-Repo: %(repo_shortname)s
X-Git-Refname: %(refname)s
X-Git-Reftype: %(refname_type)s
X-Git-Rev: %(rev)s
Auto-Submitted: auto-generated
"""

REVISION_INTRO_TEMPLATE = """\
This is an automated email from the git hooks/post-receive script.

%(pusher)s pushed a commit to %(refname_type)s %(short_refname)s
in repository %(repo_shortname)s.

"""


REVISION_FOOTER_TEMPLATE = FOOTER_TEMPLATE


class CommandError(Exception):
    def __init__(self, cmd, retcode):
        self.cmd = cmd
        self.retcode = retcode
        Exception.__init__(
            self,
            'Command "%s" failed with retcode %s' % (' '.join(cmd), retcode,)
            )


class ConfigurationException(Exception):
    pass


def read_git_output(args, input=None, keepends=False, **kw):
    """Read the output of a Git command."""

    return read_output(
        ['git', '-c', 'i18n.logoutputencoding=%s' % (ENCODING,)] + args,
        input=input, keepends=keepends, **kw
        )


def read_output(cmd, input=None, keepends=False, **kw):
    if input:
        stdin = subprocess.PIPE
    else:
        stdin = None
    p = subprocess.Popen(
        cmd, stdin=stdin, stdout=subprocess.PIPE, stderr=subprocess.PIPE, **kw
        )
    (out, err) = p.communicate(input)
    retcode = p.wait()
    if retcode:
        raise CommandError(cmd, retcode)
    if not keepends:
        out = out.rstrip('\n\r')
    return out


def read_git_lines(args, keepends=False, **kw):
    """Return the lines output by Git command.

    Return as single lines, with newlines stripped off."""

    return read_git_output(args, keepends=True, **kw).splitlines(keepends)


class Config(object):
    def __init__(self, section):
        self.section = section

    @staticmethod
    def _split(s):
        """Split NUL-terminated values."""

        words = s.split('\0')
        assert words[-1] == ''
        return words[:-1]

    def get(self, name, default=''):
        try:
            values = self._split(read_git_output(
                    ['config', '--get', '--null', '%s.%s' % (self.section, name)],
                    keepends=True,
                    ))
            assert len(values) == 1
            return values[0]
        except CommandError:
            return default

    def get_bool(self, name, default=None):
        try:
            value = read_git_output(
                ['config', '--get', '--bool', '%s.%s' % (self.section, name)]
                )
        except CommandError:
            return default
        return value == 'true'

    def get_all(self, name, default=None):
        """Read a (possibly multivalued) setting from the configuration.

        Return the result as a list of values, or default if the name
        is unset."""

        try:
            return self._split(read_git_output(
                ['config', '--get-all', '--null', '%s.%s' % (self.section, name)],
                keepends=True,
                ))
        except CommandError, e:
            if e.retcode == 1:
                return default
            else:
                raise

    def get_recipients(self, name, default=None):
        """Read a recipients list from the configuration.

        Return the result as a comma-separated list of email
        addresses, or default if the option is unset.  If the setting
        has multiple values, concatenate them with comma separators."""

        lines = self.get_all(name, default=None)
        if lines is None:
            return default
        return ', '.join(line.strip() for line in lines)

    def set(self, name, value):
        read_git_output(['config', '%s.%s' % (self.section, name), value])

    def add(self, name, value):
        read_git_output(['config', '--add', '%s.%s' % (self.section, name), value])

    def has_key(self, name):
        return self.get_all(name, default=None) is not None

    def unset_all(self, name):
        try:
            read_git_output(['config', '--unset-all', '%s.%s' % (self.section, name)])
        except CommandError, e:
            if e.retcode == 5:
                # The name doesn't exist, which is what we wanted anyway...
                pass
            else:
                raise

    def set_recipients(self, name, value):
        self.unset_all(name)
        for pair in getaddresses([value]):
            self.add(name, formataddr(pair))


def generate_summaries(*log_args):
    """Generate a brief summary for each revision requested.

    log_args are strings that will be passed directly to "git log" as
    revision selectors.  Iterate over (sha1_short, subject) for each
    commit specified by log_args (subject is the first line of the
    commit message as a string without EOLs)."""

    cmd = [
        'log', '--abbrev', '--format=%h %s',
        ] + list(log_args) + ['--']
    for line in read_git_lines(cmd):
        yield tuple(line.split(' ', 1))


def limit_lines(lines, max_lines):
    for (index, line) in enumerate(lines):
        if index < max_lines:
            yield line

    if index >= max_lines:
        yield '... %d lines suppressed ...\n' % (index + 1 - max_lines,)


def limit_linelength(lines, max_linelength):
    for line in lines:
        # Don't forget that lines always include a trailing newline.
        if len(line) > max_linelength + 1:
            line = line[:max_linelength - 7] + ' [...]\n'
        yield line


class CommitSet(object):
    """A (constant) set of object names.

    The set should be initialized with full SHA1 object names.  The
    __contains__() method returns True iff its argument is an
    abbreviation of any the names in the set."""

    def __init__(self, names):
        self._names = sorted(names)

    def __len__(self):
        return len(self._names)

    def __contains__(self, sha1_abbrev):
        """Return True iff this set contains sha1_abbrev (which might be abbreviated)."""

        i = bisect.bisect_left(self._names, sha1_abbrev)
        return i < len(self) and self._names[i].startswith(sha1_abbrev)


class GitObject(object):
    def __init__(self, sha1, type=None):
        if sha1 == ZEROS:
            self.sha1 = self.type = self.commit = None
        else:
            self.sha1 = sha1
            self.type = type or read_git_output(['cat-file', '-t', self.sha1])

            if self.type == 'commit':
                self.commit = self
            elif self.type == 'tag':
                try:
                    self.commit = GitObject(
                        read_git_output(['rev-parse', '--verify', '%s^0' % (self.sha1,)]),
                        type='commit',
                        )
                except CommandError:
                    self.commit = None
            else:
                self.commit = None

        self.short = read_git_output(['rev-parse', '--short', sha1])

    def get_summary(self):
        """Return (sha1_short, subject) for this commit."""

        if not self.sha1:
            raise ValueError('Empty commit has no summary')

        return iter(generate_summaries('--no-walk', self.sha1)).next()

    def __eq__(self, other):
        return isinstance(other, GitObject) and self.sha1 == other.sha1

    def __hash__(self):
        return hash(self.sha1)

    def __nonzero__(self):
        return bool(self.sha1)

    def __str__(self):
        return self.sha1 or ZEROS


class Change(object):
    """A Change that has been made to the Git repository.

    Abstract class from which both Revisions and ReferenceChanges are
    derived.  A Change knows how to generate a notification email
    describing itself."""

    def __init__(self, environment):
        self.environment = environment
        self._values = None

    def _compute_values(self):
        """Return a dictionary {keyword : expansion} for this Change.

        Derived classes overload this method to add more entries to
        the return value.  This method is used internally by
        get_values().  The return value should always be a new
        dictionary."""

        return self.environment.get_values()

    def get_values(self, **extra_values):
        """Return a dictionary {keyword : expansion} for this Change.

        Return a dictionary mapping keywords to the values that they
        should be expanded to for this Change (used when interpolating
        template strings).  If any keyword arguments are supplied, add
        those to the return value as well.  The return value is always
        a new dictionary."""

        if self._values is None:
            self._values = self._compute_values()

        values = self._values.copy()
        if extra_values:
            values.update(extra_values)
        return values

    def set_reply_to(self, values, reply_to):
        """Set the address to be used in the Reply-To: field.

        Set values['reply_to'] to the address to be used, or leave it
        unset it if no Reply-To: header should be generated.  Use the
        value from the reply_to argument, but translate the special
        values 'author', 'pusher', and 'none' to the corresponding
        actual values (see the documentation for
        multimailhook.replyTo)."""

        key = 'reply_to'
        if reply_to.lower() == 'author':
            try:
                values[key] = values['author']
            except KeyError:
                sys.stderr.write(
                    'Warning: no author email found; cannot set Reply-To:\n'
                    )
        elif reply_to.lower() == 'pusher':
            try:
                values[key] = values['pusher_email']
            except KeyError:
                sys.stderr.write(
                    'Warning: no pusher email found, cannot set Reply-To:\n'
                    )
        elif reply_to.lower() == 'none':
            pass
        else:
            values[key] = reply_to

    def expand(self, template, **extra_values):
        """Expand template.

        Expand the template (which should be a string) using string
        interpolation of the values for this Change.  If any keyword
        arguments are provided, also include those in the keywords
        available for interpolation."""

        return template % self.get_values(**extra_values)

    def expand_lines(self, template, **extra_values):
        """Break template into lines and expand each line."""

        values = self.get_values(**extra_values)
        for line in template.splitlines(True):
            yield line % values

    def expand_header_lines(self, template, **extra_values):
        """Break template into lines and expand each line as an RFC 2822 header.

        Encode values and split up lines that are too long.  Silently
        skip lines that contain references to unknown variables."""

        values = self.get_values(**extra_values)
        for line in template.splitlines(True):
            (name, value) = line.split(':', 1)
            value = value.rstrip('\n\r')

            try:
                value = value % values
            except KeyError, e:
                if DEBUG:
                    sys.stderr.write(
                        'Warning: unknown variable %r in the following line; line skipped:\n'
                        '    %s'
                        % (e.args[0], line,)
                        )
            else:
                try:
                    h = Header(value, header_name=name)
                except UnicodeDecodeError:
                    h = Header(value, header_name=name, charset=CHARSET, errors='replace')
                for splitline in ('%s: %s\n' % (name, h.encode(),)).splitlines(True):
                    yield splitline

    def generate_email_header(self):
        """Generate the RFC 2822 email headers for this Change, a line at a time.

        The output should not include the trailing blank line."""

        raise NotImplementedError()

    def generate_email_intro(self):
        """Generate the email intro for this Change, a line at a time.

        The output will be used as the standard boilerplate at the top
        of the email body."""

        raise NotImplementedError()

    def generate_email_body(self):
        """Generate the main part of the email body, a line at a time.

        The text in the body might be truncated after a specified
        number of lines (see multimailhook.emailmaxlines)."""

        raise NotImplementedError()

    def generate_email_footer(self):
        """Generate the footer of the email, a line at a time.

        The footer is always included, irrespective of
        multimailhook.emailmaxlines."""

        raise NotImplementedError()

    def generate_email(self, push, body_filter=None):
        """Generate an email describing this change.

        Iterate over the lines (including the header lines) of an
        email describing this change.  If body_filter is not None,
        then use it to filter the lines that are intended for the
        email body."""

        for line in self.generate_email_header():
            yield line
        yield '\n'
        for line in self.generate_email_intro():
            yield line

        body = self.generate_email_body(push)
        if body_filter is not None:
            body = body_filter(body)
        for line in body:
            yield line

        for line in self.generate_email_footer():
            yield line


class Revision(Change):
    """A Change consisting of a single git commit."""

    def __init__(self, reference_change, rev, num, tot):
        Change.__init__(self, reference_change.environment)
        self.reference_change = reference_change
        self.rev = rev
        self.change_type = self.reference_change.change_type
        self.refname = self.reference_change.refname
        self.num = num
        self.tot = tot
        self.recipients = self.environment.get_revision_recipients(self)

    def _compute_values(self):
        values = Change._compute_values(self)

        # First line of commit message:
        try:
            oneline = read_git_output(
                ['log', '--format=%s', '--no-walk', self.rev.sha1]
                )
        except CommandError:
            oneline = self.rev.sha1

        values['rev'] = self.rev.sha1
        values['rev_short'] = self.rev.short
        values['change_type'] = self.change_type
        values['refname'] = self.refname
        values['short_refname'] = self.reference_change.short_refname
        values['refname_type'] = self.reference_change.refname_type
        values['reply_to_msgid'] = self.reference_change.msgid
        values['num'] = self.num
        values['tot'] = self.tot
        values['recipients'] = self.recipients
        values['oneline'] = oneline

        try:
            values['author'] = self.get_author()
        except UnknownUserError:
            pass

        self.set_reply_to(values, self.environment.reply_to_commit)
        return values

    def get_author(self):
        return read_git_output(['log', '--no-walk', '--format=%aN <%aE>', self.rev.sha1])

    def generate_email_header(self):
        for line in self.expand_header_lines(REVISION_HEADER_TEMPLATE):
            yield line

    def generate_email_intro(self):
        for line in self.expand_lines(REVISION_INTRO_TEMPLATE):
            yield line

    def generate_email_body(self, push):
        """Show this revision."""

        return read_git_lines(
            [
                'log', '-C',
                 '--stat', '-p', '--cc',
                '-1', self.rev.sha1,
                ],
            keepends=True,
            )

    def generate_email_footer(self):
        return self.expand_lines(REVISION_FOOTER_TEMPLATE)


class ReferenceChange(Change):
    """A Change to a Git reference.

    An abstract class representing a create, update, or delete of a
    Git reference.  Derived classes handle specific types of reference
    (e.g., tags vs. branches).  These classes generate the main
    reference change email summarizing the reference change and
    whether it caused any any commits to be added or removed.

    ReferenceChange objects are usually created using the static
    create() method, which has the logic to decide which derived class
    to instantiate."""

    REF_RE = re.compile(r'^refs\/(?P<area>[^\/]+)\/(?P<shortname>.*)$')

    @staticmethod
    def create(environment, oldrev, newrev, refname):
        """Return a ReferenceChange object representing the change.

        Return an object that represents the type of change that is being
        made. oldrev and newrev should be SHA1s or ZEROS."""

        old = GitObject(oldrev)
        new = GitObject(newrev)
        rev = new or old

        # The revision type tells us what type the commit is, combined with
        # the location of the ref we can decide between
        #  - working branch
        #  - tracking branch
        #  - unannotated tag
        #  - annotated tag
        m = ReferenceChange.REF_RE.match(refname)
        if m:
            area = m.group('area')
            short_refname = m.group('shortname')
        else:
            area = ''
            short_refname = refname

        if rev.type == 'tag':
            # Annotated tag:
            klass = AnnotatedTagChange
        elif rev.type == 'commit':
            if area == 'tags':
                # Non-annotated tag:
                klass = NonAnnotatedTagChange
            elif area == 'heads':
                # Branch:
                klass = BranchChange
            elif area == 'remotes':
                # Tracking branch:
                sys.stderr.write(
                    '*** Push-update of tracking branch %r\n'
                    '***  - incomplete email generated.\n'
                     % (refname,)
                    )
                klass = OtherReferenceChange
            else:
                # Some other reference namespace:
                sys.stderr.write(
                    '*** Push-update of strange reference %r\n'
                    '***  - incomplete email generated.\n'
                     % (refname,)
                    )
                klass = OtherReferenceChange
        else:
            # Anything else (is there anything else?)
            sys.stderr.write(
                '*** Unknown type of update to %r (%s)\n'
                '***  - incomplete email generated.\n'
                 % (refname, rev.type,)
                )
            klass = OtherReferenceChange

        return klass(
            environment,
            refname=refname, short_refname=short_refname,
            old=old, new=new, rev=rev,
            )

    def __init__(self, environment, refname, short_refname, old, new, rev):
        Change.__init__(self, environment)
        self.change_type = {
            (False, True) : 'create',
            (True, True) : 'update',
            (True, False) : 'delete',
            }[bool(old), bool(new)]
        self.refname = refname
        self.short_refname = short_refname
        self.old = old
        self.new = new
        self.rev = rev
        self.msgid = make_msgid()
        self.diffopts = environment.diffopts
        self.logopts = environment.logopts
        self.showlog = environment.refchange_showlog

    def _compute_values(self):
        values = Change._compute_values(self)

        values['change_type'] = self.change_type
        values['refname_type'] = self.refname_type
        values['refname'] = self.refname
        values['short_refname'] = self.short_refname
        values['msgid'] = self.msgid
        values['recipients'] = self.recipients
        values['oldrev'] = str(self.old)
        values['oldrev_short'] = self.old.short
        values['newrev'] = str(self.new)
        values['newrev_short'] = self.new.short

        if self.old:
            values['oldrev_type'] = self.old.type
        if self.new:
            values['newrev_type'] = self.new.type

        self.set_reply_to(values, self.environment.reply_to_refchange)
        return values

    def get_subject(self):
        template = {
            'create' : REF_CREATED_SUBJECT_TEMPLATE,
            'update' : REF_UPDATED_SUBJECT_TEMPLATE,
            'delete' : REF_DELETED_SUBJECT_TEMPLATE,
            }[self.change_type]
        return self.expand(template)

    def generate_email_header(self):
        for line in self.expand_header_lines(
            REFCHANGE_HEADER_TEMPLATE, subject=self.get_subject(),
            ):
            yield line

    def generate_email_intro(self):
        for line in self.expand_lines(REFCHANGE_INTRO_TEMPLATE):
            yield line

    def generate_email_body(self, push):
        """Call the appropriate body-generation routine.

        Call one of generate_create_summary() /
        generate_update_summary() / generate_delete_summary()."""

        change_summary = {
            'create' : self.generate_create_summary,
            'delete' : self.generate_delete_summary,
            'update' : self.generate_update_summary,
            }[self.change_type](push)
        for line in change_summary:
            yield line

        for line in self.generate_revision_change_summary(push):
            yield line

    def generate_email_footer(self):
        return self.expand_lines(FOOTER_TEMPLATE)

    def generate_revision_change_log(self, new_commits_list):
        if self.showlog:
            yield '\n'
            yield 'Detailed log of new commits:\n\n'
            for line in read_git_lines(
                    ['log', '--no-walk']
                    + self.logopts
                    + new_commits_list
                    + ['--'],
                    keepends=True,
                ):
                yield line

    def generate_revision_change_summary(self, push):
        """Generate a summary of the revisions added/removed by this change."""

        if self.new.commit and not self.old.commit:
            # A new reference was created.  List the new revisions
            # brought by the new reference (i.e., those revisions that
            # were not in the repository before this reference
            # change).
            sha1s = list(push.get_new_commits(self))
            sha1s.reverse()
            tot = len(sha1s)
            new_revisions = [
                Revision(self, GitObject(sha1), num=i+1, tot=tot)
                for (i, sha1) in enumerate(sha1s)
                ]

            if new_revisions:
                yield self.expand('This %(refname_type)s includes the following new commits:\n')
                yield '\n'
                for r in new_revisions:
                    (sha1, subject) = r.rev.get_summary()
                    yield r.expand(
                        BRIEF_SUMMARY_TEMPLATE, action='new', text=subject,
                        )
                yield '\n'
                for line in self.expand_lines(NEW_REVISIONS_TEMPLATE, tot=tot):
                    yield line
                for line in self.generate_revision_change_log([r.rev.sha1 for r in new_revisions]):
                    yield line
            else:
                for line in self.expand_lines(NO_NEW_REVISIONS_TEMPLATE):
                    yield line

        elif self.new.commit and self.old.commit:
            # A reference was changed to point at a different commit.
            # List the revisions that were removed and/or added *from
            # that reference* by this reference change, along with a
            # diff between the trees for its old and new values.

            # List of the revisions that were added to the branch by
            # this update.  Note this list can include revisions that
            # have already had notification emails; we want such
            # revisions in the summary even though we will not send
            # new notification emails for them.
            adds = list(generate_summaries(
                    '--topo-order', '--reverse', '%s..%s'
                    % (self.old.commit, self.new.commit,)
                    ))

            # List of the revisions that were removed from the branch
            # by this update.  This will be empty except for
            # non-fast-forward updates.
            discards = list(generate_summaries(
                    '%s..%s' % (self.new.commit, self.old.commit,)
                    ))

            if adds:
                new_commits_list = push.get_new_commits(self)
            else:
                new_commits_list = []
            new_commits = CommitSet(new_commits_list)

            if discards:
                discarded_commits = CommitSet(push.get_discarded_commits(self))
            else:
                discarded_commits = CommitSet([])

            if discards and adds:
                for (sha1, subject) in discards:
                    if sha1 in discarded_commits:
                        action = 'discards'
                    else:
                        action = 'omits'
                    yield self.expand(
                        BRIEF_SUMMARY_TEMPLATE, action=action,
                        rev_short=sha1, text=subject,
                        )
                for (sha1, subject) in adds:
                    if sha1 in new_commits:
                        action = 'new'
                    else:
                        action = 'adds'
                    yield self.expand(
                        BRIEF_SUMMARY_TEMPLATE, action=action,
                        rev_short=sha1, text=subject,
                        )
                yield '\n'
                for line in self.expand_lines(NON_FF_TEMPLATE):
                    yield line

            elif discards:
                for (sha1, subject) in discards:
                    if sha1 in discarded_commits:
                        action = 'discards'
                    else:
                        action = 'omits'
                    yield self.expand(
                        BRIEF_SUMMARY_TEMPLATE, action=action,
                        rev_short=sha1, text=subject,
                        )
                yield '\n'
                for line in self.expand_lines(REWIND_ONLY_TEMPLATE):
                    yield line

            elif adds:
                (sha1, subject) = self.old.get_summary()
                yield self.expand(
                    BRIEF_SUMMARY_TEMPLATE, action='from',
                    rev_short=sha1, text=subject,
                    )
                for (sha1, subject) in adds:
                    if sha1 in new_commits:
                        action = 'new'
                    else:
                        action = 'adds'
                    yield self.expand(
                        BRIEF_SUMMARY_TEMPLATE, action=action,
                        rev_short=sha1, text=subject,
                        )

            yield '\n'

            if new_commits:
                for line in self.expand_lines(NEW_REVISIONS_TEMPLATE, tot=len(new_commits)):
                    yield line
                for line in self.generate_revision_change_log(new_commits_list):
                    yield line
            else:
                for line in self.expand_lines(NO_NEW_REVISIONS_TEMPLATE):
                    yield line

            # The diffstat is shown from the old revision to the new
            # revision.  This is to show the truth of what happened in
            # this change.  There's no point showing the stat from the
            # base to the new revision because the base is effectively a
            # random revision at this point - the user will be interested
            # in what this revision changed - including the undoing of
            # previous revisions in the case of non-fast-forward updates.
            yield '\n'
            yield 'Summary of changes:\n'
            for line in read_git_lines(
                ['diff-tree']
                + self.diffopts
                + ['%s..%s' % (self.old.commit, self.new.commit,)],
                keepends=True,
                ):
                yield line

        elif self.old.commit and not self.new.commit:
            # A reference was deleted.  List the revisions that were
            # removed from the repository by this reference change.

            sha1s = list(push.get_discarded_commits(self))
            tot = len(sha1s)
            discarded_revisions = [
                Revision(self, GitObject(sha1), num=i+1, tot=tot)
                for (i, sha1) in enumerate(sha1s)
                ]

            if discarded_revisions:
                for line in self.expand_lines(DISCARDED_REVISIONS_TEMPLATE):
                    yield line
                yield '\n'
                for r in discarded_revisions:
                    (sha1, subject) = r.rev.get_summary()
                    yield r.expand(
                        BRIEF_SUMMARY_TEMPLATE, action='discards', text=subject,
                        )
            else:
                for line in self.expand_lines(NO_DISCARDED_REVISIONS_TEMPLATE):
                    yield line

        elif not self.old.commit and not self.new.commit:
            for line in self.expand_lines(NON_COMMIT_UPDATE_TEMPLATE):
                yield line

    def generate_create_summary(self, push):
        """Called for the creation of a reference."""

        # This is a new reference and so oldrev is not valid
        (sha1, subject) = self.new.get_summary()
        yield self.expand(
            BRIEF_SUMMARY_TEMPLATE, action='at',
            rev_short=sha1, text=subject,
            )
        yield '\n'

    def generate_update_summary(self, push):
        """Called for the change of a pre-existing branch."""

        return iter([])

    def generate_delete_summary(self, push):
        """Called for the deletion of any type of reference."""

        (sha1, subject) = self.old.get_summary()
        yield self.expand(
            BRIEF_SUMMARY_TEMPLATE, action='was',
            rev_short=sha1, text=subject,
            )
        yield '\n'


class BranchChange(ReferenceChange):
    refname_type = 'branch'

    def __init__(self, environment, refname, short_refname, old, new, rev):
        ReferenceChange.__init__(
            self, environment,
            refname=refname, short_refname=short_refname,
            old=old, new=new, rev=rev,
            )
        self.recipients = environment.get_refchange_recipients(self)


class AnnotatedTagChange(ReferenceChange):
    refname_type = 'annotated tag'

    def __init__(self, environment, refname, short_refname, old, new, rev):
        ReferenceChange.__init__(
            self, environment,
            refname=refname, short_refname=short_refname,
            old=old, new=new, rev=rev,
            )
        self.recipients = environment.get_announce_recipients(self)
        self.show_shortlog = environment.announce_show_shortlog

    ANNOTATED_TAG_FORMAT = (
        '%(*objectname)\n'
        '%(*objecttype)\n'
        '%(taggername)\n'
        '%(taggerdate)'
        )

    def describe_tag(self, push):
        """Describe the new value of an annotated tag."""

        # Use git for-each-ref to pull out the individual fields from
        # the tag
        [tagobject, tagtype, tagger, tagged] = read_git_lines(
            ['for-each-ref', '--format=%s' % (self.ANNOTATED_TAG_FORMAT,), self.refname],
            )

        yield self.expand(
            BRIEF_SUMMARY_TEMPLATE, action='tagging',
            rev_short=tagobject, text='(%s)' % (tagtype,),
            )
        if tagtype == 'commit':
            # If the tagged object is a commit, then we assume this is a
            # release, and so we calculate which tag this tag is
            # replacing
            try:
                prevtag = read_git_output(['describe', '--abbrev=0', '%s^' % (self.new,)])
            except CommandError:
                prevtag = None
            if prevtag:
                yield '  replaces  %s\n' % (prevtag,)
        else:
            prevtag = None
            yield '    length  %s bytes\n' % (read_git_output(['cat-file', '-s', tagobject]),)

        yield ' tagged by  %s\n' % (tagger,)
        yield '        on  %s\n' % (tagged,)
        yield '\n'

        # Show the content of the tag message; this might contain a
        # change log or release notes so is worth displaying.
        yield LOGBEGIN
        contents = list(read_git_lines(['cat-file', 'tag', self.new.sha1], keepends=True))
        contents = contents[contents.index('\n') + 1:]
        if contents and contents[-1][-1:] != '\n':
            contents.append('\n')
        for line in contents:
            yield line

        if self.show_shortlog and tagtype == 'commit':
            # Only commit tags make sense to have rev-list operations
            # performed on them
            yield '\n'
            if prevtag:
                # Show changes since the previous release
                revlist = read_git_output(
                    ['rev-list', '--pretty=short', '%s..%s' % (prevtag, self.new,)],
                    keepends=True,
                    )
            else:
                # No previous tag, show all the changes since time
                # began
                revlist = read_git_output(
                    ['rev-list', '--pretty=short', '%s' % (self.new,)],
                    keepends=True,
                    )
            for line in read_git_lines(['shortlog'], input=revlist, keepends=True):
                yield line

        yield LOGEND
        yield '\n'

    def generate_create_summary(self, push):
        """Called for the creation of an annotated tag."""

        for line in self.expand_lines(TAG_CREATED_TEMPLATE):
            yield line

        for line in self.describe_tag(push):
            yield line

    def generate_update_summary(self, push):
        """Called for the update of an annotated tag.

        This is probably a rare event and may not even be allowed."""

        for line in self.expand_lines(TAG_UPDATED_TEMPLATE):
            yield line

        for line in self.describe_tag(push):
            yield line

    def generate_delete_summary(self, push):
        """Called when a non-annotated reference is updated."""

        for line in self.expand_lines(TAG_DELETED_TEMPLATE):
            yield line

        yield self.expand('   tag was  %(oldrev_short)s\n')
        yield '\n'


class NonAnnotatedTagChange(ReferenceChange):
    refname_type = 'tag'

    def __init__(self, environment, refname, short_refname, old, new, rev):
        ReferenceChange.__init__(
            self, environment,
            refname=refname, short_refname=short_refname,
            old=old, new=new, rev=rev,
            )
        self.recipients = environment.get_refchange_recipients(self)

    def generate_create_summary(self, push):
        """Called for the creation of an annotated tag."""

        for line in self.expand_lines(TAG_CREATED_TEMPLATE):
            yield line

    def generate_update_summary(self, push):
        """Called when a non-annotated reference is updated."""

        for line in self.expand_lines(TAG_UPDATED_TEMPLATE):
            yield line

    def generate_delete_summary(self, push):
        """Called when a non-annotated reference is updated."""

        for line in self.expand_lines(TAG_DELETED_TEMPLATE):
            yield line

        for line in ReferenceChange.generate_delete_summary(self, push):
            yield line


class OtherReferenceChange(ReferenceChange):
    refname_type = 'reference'

    def __init__(self, environment, refname, short_refname, old, new, rev):
        # We use the full refname as short_refname, because otherwise
        # the full name of the reference would not be obvious from the
        # text of the email.
        ReferenceChange.__init__(
            self, environment,
            refname=refname, short_refname=refname,
            old=old, new=new, rev=rev,
            )
        self.recipients = environment.get_refchange_recipients(self)


class Mailer(object):
    """An object that can send emails."""

    def send(self, lines, to_addrs):
        """Send an email consisting of lines.

        lines must be an iterable over the lines constituting the
        header and body of the email.  to_addrs is a list of recipient
        addresses (can be needed even if lines already contains a
        "To:" field).  It can be either a string (comma-separated list
        of email addresses) or a Python list of individual email
        addresses.

        """

        raise NotImplementedError()


class SendMailer(Mailer):
    """Send emails using '/usr/sbin/sendmail -t'."""

    def __init__(self, envelopesender=None):
        self.envelopesender = envelopesender

    def send(self, lines, to_addrs):
        cmd = ['/usr/sbin/sendmail', '-t']
        if self.envelopesender:
            cmd.extend(['-f', self.envelopesender])
        try:
            p = subprocess.Popen(cmd, stdin=subprocess.PIPE)
        except OSError, e:
            sys.stderr.write(
                '*** Cannot execute command: %s\n' % ' '.join(cmd)
                + '*** %s\n' % str(e)
                + '*** Try setting multimailhook.mailer to "smtp"\n'
                '*** to send emails without using the sendmail command.\n'
                )
            sys.exit(1)
        try:
            p.stdin.writelines(lines)
        except:
            sys.stderr.write(
                '*** Error while generating commit email\n'
                '***  - mail sending aborted.\n'
                )
            p.terminate()
            raise
        else:
            p.stdin.close()
            retcode = p.wait()
            if retcode:
                raise CommandError(cmd, retcode)

class SMTPMailer(Mailer):
    """Send emails using Python's smtplib."""

    def __init__(self, envelopesender, smtpserver):
        if not envelopesender:
            sys.stderr.write(
                'fatal: git_multimail: cannot use SMTPMailer without a sender address.\n'
                'please set either multimailhook.envelopeSender or user.email\n'
                )
            sys.exit(1)
        self.envelopesender = envelopesender
        self.smtpserver = smtpserver
        try:
            self.smtp = smtplib.SMTP(self.smtpserver)
        except Exception, e:
            sys.stderr.write('*** Error establishing SMTP connection to %s***\n' % self.smtpserver)
            sys.stderr.write('*** %s\n' % str(e))
            sys.exit(1)

    def __del__(self):
        self.smtp.quit()

    def send(self, lines, to_addrs):
        try:
            msg = ''.join(lines)
            # turn comma-separated list into Python list if needed.
            if isinstance(to_addrs, basestring):
                to_addrs = [email for (name, email) in getaddresses([to_addrs])]
            self.smtp.sendmail(self.envelopesender, to_addrs, msg)
        except Exception, e:
            sys.stderr.write('*** Error sending email***\n')
            sys.stderr.write('*** %s\n' % str(e))
            self.smtp.quit()
            sys.exit(1)


class OutputMailer(Mailer):
    """Write emails to an output stream, bracketed by lines of '=' characters.

    This is intended for debugging purposes."""

    SEPARATOR = '=' * 75 + '\n'

    def __init__(self, f):
        self.f = f

    def send(self, lines, to_addrs):
        self.f.write(self.SEPARATOR)
        self.f.writelines(lines)
        self.f.write(self.SEPARATOR)


# Set GIT_DIR either from the working directory, or based on the
# GIT_DIR environment variable:
try:
    GIT_DIR = read_git_output(['rev-parse', '--git-dir'])
except CommandError:
    sys.stderr.write('fatal: git_multimail: not in a git working copy\n')
    sys.exit(1)


class UnknownUserError(Exception):
    pass


class Environment(object):
    """Describes the environment in which the push is occurring.

    An Environment object encapsulates information about the local
    environment.  For example, it knows how to determine:

    * the name of the repository to which the push occurred

    * what user did the push

    * what users want to be informed about various types of changes.

    An Environment object is expected to have the following attributes:

        repo_shortname

            A short name for the repository, for display purposes.

        repo_path

            Absolute path to the Git repository.

        emailprefix

            A string that will be prefixed to every email's subject.

        projectdesc

            A one-line description of the project.

        pusher

            The username of the person who pushed the changes.  If
            This value is used in the email body to indicate who
            pushed the change.

        pusher_email (may be None)

            The email address of the person who pushed the changes.
            The value should be a single RFC 2822 email address as a
            string; e.g., "Joe User <user@example.com>" if available,
            otherwise "user@example.com".  If set, the value is used
            as the Reply-To address for refchange emails.  If it is
            impossible to determine the pusher's email, this attribute
            should be set to None (in which case no Reply-To header
            will be output).

        sender

            The 'From' email address used in the email envelope.

        fromaddr

            The 'From' email address used in the email 'From:'
            headers.  (May be a full RFC 2822 email address like 'Joe
            User <user@example.com>'.)

        administrator

            The name and/or email of the repository administrator.
            This value is used in the footer as the person to whom
            requests to be removed from the notification list should
            be sent.  Ideally, it should include a valid email
            address.

        announce_show_shortlog (bool)

            True iff announce emails should include a shortlog.

        refchange_showlog (bool)

            True iff refchanges emails should include a detailed log.

        diffopts (list of strings)

            The options that should be passed to 'git diff' for the
            summary email.  The value should be a list of strings
            representing words to be passed to the command.

        logopts (list of strings)

            Analogous to diffopts, but contains options passed to
            'git log' when generating the detailed log for a set of
            commits (see refchange_showlog)

        reply_to_refchange (string)
        reply_to_commit (string)

            Addresses to use in the Reply-To: field of emails.  These
            can be email addresses or take the special values
            'pusher', 'author' (for reply_to_commit), or 'none' as
            explained in the documentation for multimailhook.replyTo.
            reply_to_refchange is used for refchange emails;
            reply_to_commit is used for individual commit emails.

    Additionally, the default implementation of filter_body() expects
    the following:

        maxlines (int or None)

            The maximum number of lines that should be included in an
            email.  If this value is set and is not None or zero, then
            truncate emails at this length and append a line
            indicating how many more lines were discarded).

        maxlinelength (int or None)

            The maximum length of any single line in the email body.
            Longer lines are truncated at that length with ' [...]'
            appended.

        strict_utf8 (bool)

            If this field is set to True, then the email body text is
            expected to be UTF-8.  Any invalid characters are
            converted to U+FFFD, the Unicode replacement character
            (encoded as UTF-8, of course).

    """

    VALUE_KEYS = [
        'repo_shortname',
        'projectdesc',
        'administrator',
        'emailprefix',
        'sender',
        'pusher',
        'pusher_email',
        'fromaddr',
        'repo_path',
        'charset',
        ]

    def __init__(self):
        self.administrator = 'the administrator of this repository'
        self.emailprefix = ''

        try:
            self.projectdesc = open(os.path.join(GIT_DIR, 'description')).readline().strip()
            if not self.projectdesc or self.projectdesc.startswith('Unnamed repository'):
                self.projectdesc = 'UNNAMED PROJECT'
        except IOError:
            self.projectdesc = 'UNNAMED PROJECT'

        self.announce_show_shortlog = False
        self.maxlines = None
        self.maxlinelength = 500
        self.maxcommitemails = 500
        self.strict_utf8 = True
        self.diffopts = ['--stat', '--summary', '--find-copies-harder']
        self.logopts = []
        self.refchange_showlog = False
        self.reply_to_refchange = 'pusher'
        self.reply_to_commit = 'author'
<<<<<<< HEAD
        self.repo_path = self.get_repo_path()
        self.charset = CHARSET
=======
        self.repo_path = self.compute_repo_path()
>>>>>>> 2f42ca1f

        self._values = None

    def compute_repo_path(self):
        if read_git_output(['rev-parse', '--is-bare-repository']) == 'true':
            path = GIT_DIR
        else:
            path = read_git_output(['rev-parse', '--show-toplevel'])
        return os.path.abspath(path)

    def get_values(self):
        """Return a dictionary {keyword : expansion} for this Environment.

        This method is called by Change._compute_values().  The keys
        in the returned dictionary are available to be used in any of
        the templates.  The dictionary is created by reading from self
        the attributes named in VALUE_KEYS that are set and not None.
        The return value is always a new dictionary."""

        if self._values is None:
            values = {}
            for key in self.VALUE_KEYS:
                value = getattr(self, key, None)
                if value is not None:
                    values[key] = value
            self._values = values

        return self._values.copy()

    def get_refchange_recipients(self, refchange):
        """Return the recipients for notifications about refchange.

        Return the list of email addresses to which notifications
        about the specified ReferenceChange should be sent."""

        raise NotImplementedError()

    def get_announce_recipients(self, annotated_tag_change):
        """Return the recipients for notifications about annotated_tag_change.

        Return the list of email addresses to which notifications
        about the specified AnnotatedTagChange should be sent."""

        raise NotImplementedError()

    def get_revision_recipients(self, revision):
        """Return the recipients for messages about revision.

        Return the list of email addresses to which notifications
        about the specified Revision should be sent.  This method
        could be overridden, for example, to take into account the
        contents of the revision when deciding whom to notify about
        it.  For example, there could be a scheme for users to express
        interest in particular files or subdirectories, and only
        receive notification emails for revisions that affecting those
        files."""

        raise NotImplementedError()

    def filter_body(self, lines):
        """Filter the lines intended for an email body.

        lines is an iterable over the lines that would go into the
        email body.  Filter it (e.g., limit the number of lines, the
        line length, character set, etc.), returning another iterable.
        By default, handle self.maxlines, self.maxlinelength, and
        self.strict_utf8 as described above."""

        if self.strict_utf8:
            lines = (line.decode(ENCODING, 'replace') for line in lines)
            # Limit the line length in Unicode-space to avoid
            # splitting characters:
            if self.maxlinelength:
                lines = limit_linelength(lines, self.maxlinelength)
            lines = (line.encode(ENCODING, 'replace') for line in lines)
        elif self.maxlinelength:
            lines = limit_linelength(lines, self.maxlinelength)

        if self.maxlines:
            lines = limit_lines(lines, self.maxlines)

        return lines


class ConfigEnvironment(Environment):
    """An Environment that reads most of its information from "git config"."""

    def __init__(self, config, repo_shortname, pusher, recipients=None):
        Environment.__init__(self)
        self.config = config

        # If there is a config setting, it overrides the constructor parameter:
        self.repo_shortname = self.config.get('reponame', default=repo_shortname)

        self.recipients = recipients
        self.emaildomain = self.config.get('emaildomain')

        if self.emaildomain:
            # Derive the pusher's full email address, and use it for
            # both pusher and pusher_email.
            self.pusher = self.pusher_email = '%s@%s' % (pusher, self.emaildomain)
        else:
            # We can't derive the pusher's email address, so use the
            # naked username as pusher and set pusher_email to None.
            self.pusher = pusher
            self.pusher_email = None

        # The recipients for various types of notification emails, as
        # RFC 2822 email addresses separated by commas (or the empty
        # string if no recipients are configured).  Although there is
        # a mechanism to choose the recipient lists based on on the
        # actual *contents* of the change being reported, we only
        # choose based on the *type* of the change.  Therefore we can
        # compute them once and for all:
        self._refchange_recipients = self._get_recipients('refchangelist', 'mailinglist')
        self._announce_recipients = self._get_recipients(
            'announcelist', 'refchangelist', 'mailinglist'
            )
        self._revision_recipients = self._get_recipients('commitlist', 'mailinglist')
        self.announce_show_shortlog = self.config.get_bool(
            'announceshortlog', default=self.announce_show_shortlog
            )
        self.refchange_showlog = self.config.get_bool(
            'refchangeshowlog', default=self.refchange_showlog
            )
        self.sender = self.config.get('envelopesender', default=None)

        # value to be used in the "From:" field of generated emails.
        self.fromaddr = self.config.get('from', default=None)
        if self.fromaddr is None:
            config = Config('user')
            fromname = config.get('name')
            fromemail = config.get('email')
            if fromemail:
                self.fromaddr = formataddr([fromname, fromemail])
            else:
                self.fromaddr = self.sender

        self.administrator = (
            self.config.get('administrator')
            or self.administrator
            )

        emailprefix = self.config.get('emailprefix', default=None)
        if emailprefix and emailprefix.strip():
            self.emailprefix = emailprefix.strip() + ' '
        else:
            self.emailprefix = '[%s] ' % (self.repo_shortname,)

        maxlines = self.config.get('emailmaxlines', default=None)
        if maxlines is not None:
            self.maxlines = int(maxlines)

        maxlinelength = self.config.get('emailmaxlinelength', default=None)
        if maxlinelength is not None:
            self.maxlinelength = int(maxlinelength)

        maxcommitemails = self.config.get('maxcommitemails', default=None)
        if maxcommitemails is not None:
            try:
                self.maxcommitemails = int(maxcommitemails)
            except ValueError:
                sys.stderr.write(
                    '*** Malformed value for multimailhook.maxCommitEmails: %s\n' % maxcommitemails
                    + '*** Expected a number.  Ignoring.\n'
                    )

        strict_utf8 = self.config.get_bool('emailstrictutf8', default=None)
        if strict_utf8 is not None:
            self.strict_utf8 = strict_utf8

        diffopts = self.config.get('diffopts', None)
        if diffopts is not None:
            self.diffopts = shlex.split(diffopts)

        logopts = self.config.get('logopts', None)
        if logopts is not None:
            self.logopts = shlex.split(logopts)

        reply_to = self.config.get('replyTo', default=None)
        reply_to_commit = self.config.get('replyToCommit', default=reply_to)
        if reply_to_commit is not None:
            self.reply_to_commit = reply_to_commit
        reply_to_refchange = self.config.get('replyToRefchange', default=reply_to)
        if reply_to_refchange is not None:
            self.reply_to_refchange = reply_to_refchange

    def _get_recipients(self, *names):
        """Return the recipients for a particular type of message.

        Return the list of email addresses to which a particular type
        of notification email should be sent, by looking at the config
        value for "multimailhook.$name" for each of names.  Use the
        value from the first name that is configured.  The return
        value is a (possibly empty) string containing RFC 2822 email
        addresses separated by commas.  If no configuration could be
        found, raise a ConfigurationException."""

        if self.recipients is not None:
            # The constructor argument (if any) trumps all others.
            return self.recipients
        for name in names:
            retval = self.config.get_recipients(name)
            if retval is not None:
                return retval
        if len(names) == 1:
            hint = 'Please set "%s.%s"' % (self.config.section, name)
        else:
            hint = (
                'Please set one of the following:\n    "%s"'
                % ('"\n    "'.join('%s.%s' % (self.config.section, name) for name in names))
                )

        raise ConfigurationException(
            'The list of recipients for %s is not configured.\n%s' % (names[0], hint)
            )

    def get_refchange_recipients(self, refchange):
        return self._refchange_recipients

    def get_announce_recipients(self, annotated_tag_change):
        return self._announce_recipients

    def get_revision_recipients(self, revision):
        return self._revision_recipients


class GenericEnvironment(ConfigEnvironment):
    REPO_NAME_RE = re.compile(r'^(?P<name>.+?)(?:\.git)?$')

    def __init__(self, config, recipients=None):
        ConfigEnvironment.__init__(
            self, config,
            repo_shortname=self._compute_repo_shortname(),
            pusher=os.environ.get('USER', 'unknown user'),
            recipients=recipients,
            )

    def _compute_repo_shortname(self):
        # We have to call compute_repo_path() here because
        # self.repo_path is not yet initialized:
        basename = os.path.basename(os.path.abspath(self.compute_repo_path()))
        m = self.REPO_NAME_RE.match(basename)
        if m:
            return m.group('name')
        else:
            return 'unknown repository'


class GitoliteEnvironment(ConfigEnvironment):
    def __init__(self, config, recipients=None):
        ConfigEnvironment.__init__(
            self, config,
            repo_shortname=os.environ.get('GL_REPO', 'unknown repository'),
            pusher=os.environ.get('GL_USER', 'unknown user'),
            recipients=recipients,
            )


class Push(object):
    """Represent an entire push (i.e., a group of ReferenceChanges).

    It is easy to figure out what commits were added to a *branch* by
    a Reference change:

        git rev-list change.old..change.new

    or removed from a *branch*:

        git rev-list change.new..change.old

    But it is not quite so trivial to determine which entirely new
    commits were added to the *repository* by a push and which old
    commits were discarded by a push.  A big part of the job of this
    class is to figure out these things, and to make sure that new
    commits are only detailed once even if they were added to multiple
    references.

    The first step is to determine the "other" references--those
    unaffected by the current push.  They are computed by
    Push._compute_other_refs() by listing all references then removing
    any affected by this push.

    The commits contained in the repository before this push were

        git rev-list other1 other2 other3 ... change1.old change2.old ...

    Where "changeN.old" is the old value of one of the references
    affected by this push.

    The commits contained in the repository after this push are

        git rev-list other1 other2 other3 ... change1.new change2.new ...

    The commits added by this push are the difference between these
    two sets, which can be written

        git rev-list \
            ^other1 ^other2 ... \
            ^change1.old ^change2.old ... \
            change1.new change2.new ...

    The commits removed by this push can be computed by

        git rev-list \
            ^other1 ^other2 ... \
            ^change1.new ^change2.new ... \
            change1.old change2.old ...

    The last point is that it is possible that other pushes are
    occurring simultaneously to this one, so reference values can
    change at any time.  It is impossible to eliminate all race
    conditions, but we reduce the window of time during which problems
    can occur by translating reference names to SHA1s as soon as
    possible and working with SHA1s thereafter (because SHA1s are
    immutable)."""

    # A map {(changeclass, changetype) : integer} specifying the order
    # that reference changes will be processed if multiple reference
    # changes are included in a single push.  The order is significant
    # mostly because new commit notifications are threaded together
    # with the first reference change that includes the commit.  The
    # following order thus causes commits to be grouped with branch
    # changes (as opposed to tag changes) if possible.
    SORT_ORDER = dict(
        (value, i) for (i, value) in enumerate([
            (BranchChange, 'update'),
            (BranchChange, 'create'),
            (AnnotatedTagChange, 'update'),
            (AnnotatedTagChange, 'create'),
            (NonAnnotatedTagChange, 'update'),
            (NonAnnotatedTagChange, 'create'),
            (BranchChange, 'delete'),
            (AnnotatedTagChange, 'delete'),
            (NonAnnotatedTagChange, 'delete'),
            (OtherReferenceChange, 'update'),
            (OtherReferenceChange, 'create'),
            (OtherReferenceChange, 'delete'),
            ])
        )

    def __init__(self, changes):
        self.changes = sorted(changes, key=self._sort_key)

        # The GitObjects referred to by references unaffected by this push:
        other_refs = self._compute_other_refs()

        self._old_rev_exclusion_spec = self._compute_rev_exclusion_spec(
            other_refs.union(change.old for change in self.changes)
            )
        self._new_rev_exclusion_spec = self._compute_rev_exclusion_spec(
            other_refs.union(change.new for change in self.changes)
            )

    @classmethod
    def _sort_key(klass, change):
        return (klass.SORT_ORDER[change.__class__, change.change_type], change.refname,)

    def _compute_other_refs(self):
        """Return the GitObjects referred to by references unaffected by this push."""

        # The refnames being changed by this push:
        updated_refs = set(
            change.refname
            for change in self.changes
            )

        # The GitObjects referred to by all references in this
        # repository *except* updated_refs:
        all_refs = set()
        for line in read_git_lines(['for-each-ref']):
            (sha1, type, name) = line.split()
            if name not in updated_refs:
                all_refs.add(GitObject(sha1, type))

        return all_refs

    def _compute_rev_exclusion_spec(self, git_objects):
        """Return an exclusion specification for 'git rev-list'.

        git_objects is an iterable over GitObject instances.  Return a
        string that can be passed to the standard input of 'git
        rev-list --stdin' to exclude all of the commits referred to by
        git_objects."""

        sha1s = set(
            git_object.sha1
            for git_object in git_objects
            if git_object and git_object.type in ['commit', 'tag']
            )

        return ''.join(
            ['^%s\n' % (sha1,) for sha1 in sorted(sha1s)]
            )

    def get_new_commits(self, reference_change=None):
        """Return a list of commits added by this push.

        Return a list of the object names of commits that were added
        by the part of this push represented by reference_change.  If
        reference_change is None, then return a list of *all* commits
        added by this push."""

        if not reference_change:
            new_revs = sorted(
                change.new.sha1
                for change in self.changes
                if change.new
                )
        elif not reference_change.new.commit:
            return []
        else:
            new_revs = [reference_change.new.commit.sha1]

        cmd = ['rev-list', '--stdin'] + new_revs
        return read_git_lines(cmd, input=self._old_rev_exclusion_spec)

    def get_discarded_commits(self, reference_change):
        """Return a list of commits discarded by this push.

        Return a list of the object names of commits that were
        entirely discarded from the repository by the part of this
        push represented by reference_change."""

        if not reference_change.old.commit:
            return []
        else:
            old_revs = [reference_change.old.commit.sha1]

        cmd = ['rev-list', '--stdin'] + old_revs
        return read_git_lines(cmd, input=self._new_rev_exclusion_spec)

    def send_emails(self, mailer, body_filter=None):
        """Use send all of the notification emails needed for this push.

        Use send all of the notification emails (including reference
        change emails and commit emails) needed for this push.  Send
        the emails using mailer.  If body_filter is not None, then use
        it to filter the lines that are intended for the email
        body."""

        # The sha1s of commits that were introduced by this push.
        # They will be removed from this set as they are processed, to
        # guarantee that one (and only one) email is generated for
        # each new commit.
        unhandled_sha1s = set(self.get_new_commits())
        for change in self.changes:
            # Check if we've got anyone to send to
            if not change.recipients:
                sys.stderr.write(
                    '*** no recipients configured so no email will be sent\n'
                    '*** for %r update %s->%s\n'
                    % (change.refname, change.old.sha1, change.new.sha1,)
                    )
            else:
                sys.stderr.write('Sending notification emails to: %s\n' % (change.recipients,))
                mailer.send(change.generate_email(self, body_filter), change.recipients)

            sha1s = []
            for sha1 in reversed(list(self.get_new_commits(change))):
                if sha1 in unhandled_sha1s:
                    sha1s.append(sha1)
                    unhandled_sha1s.remove(sha1)

            max_emails = change.environment.maxcommitemails
            if max_emails and len(sha1s) > max_emails:
                sys.stderr.write(
                    '*** Too many new commits (%d), not sending commit emails.\n' % len(sha1s)
                    + '*** Try setting multimailhook.maxCommitEmails to a greater value\n'
                    + '*** Currently, multimailhook.maxCommitEmails=%d\n' % max_emails
                    )
                return

            for (num, sha1) in enumerate(sha1s):
                rev = Revision(change, GitObject(sha1), num=num+1, tot=len(sha1s))
                if rev.recipients:
                    mailer.send(rev.generate_email(self, body_filter), rev.recipients)

        # Consistency check:
        if unhandled_sha1s:
            sys.stderr.write(
                'ERROR: No emails were sent for the following new commits:\n'
                '    %s\n'
                % ('\n    '.join(sorted(unhandled_sha1s)),)
                )


def run_as_post_receive_hook(environment, mailer):
    changes = []
    for line in sys.stdin:
        (oldrev, newrev, refname) = line.strip().split(' ', 2)
        changes.append(
            ReferenceChange.create(environment, oldrev, newrev, refname)
            )
    push = Push(changes)
    push.send_emails(mailer, body_filter=environment.filter_body)


def run_as_update_hook(environment, mailer, refname, oldrev, newrev):
    changes = [
        ReferenceChange.create(
            environment,
            read_git_output(['rev-parse', '--verify', oldrev]),
            read_git_output(['rev-parse', '--verify', newrev]),
            refname,
            ),
        ]
    push = Push(changes)
    push.send_emails(mailer, body_filter=environment.filter_body)


KNOWN_ENVIRONMENTS = {
    'generic' : GenericEnvironment,
    'gitolite' : GitoliteEnvironment,
    }


def main(args):
    parser = optparse.OptionParser(
        description=__doc__,
        usage='%prog [OPTIONS]\n   or: %prog [OPTIONS] REFNAME OLDREV NEWREV',
        )

    parser.add_option(
        '--environment', '--env', action='store', type='choice',
        choices=['generic', 'gitolite'], default=None,
        help=(
            'Choose type of environment is in use.  Default is taken from '
            'multimailhook.environment if set; otherwise "generic".'
            ),
        )
    parser.add_option(
        '--stdout', action='store_true', default=False,
        help='Output emails to stdout rather than sending them.',
        )
    parser.add_option(
        '--recipients', action='store', default=None,
        help='Set list of email recipients for all types of emails.',
        )

    (options, args) = parser.parse_args(args)

    config = Config('multimailhook')
    env = options.environment or config.get('environment', default=None)
    if not env:
        if 'GL_USER' in os.environ and 'GL_REPO' in os.environ:
            env = 'gitolite'
        else:
            env = 'generic'

    try:
        environment = KNOWN_ENVIRONMENTS[env](config, recipients=options.recipients)

        mailer = config.get('mailer', default='sendmail')

        if options.stdout:
            mailer = OutputMailer(sys.stdout)
        elif mailer == 'smtp':
            smtpserver = config.get('smtpserver', default='localhost')
            mailer = SMTPMailer(environment.sender or environment.fromaddr, smtpserver)
        elif mailer == 'sendmail':
            mailer = SendMailer(environment.sender)
        else:
            sys.stderr.write(
                'fatal: multimailhook.mailer is set to an incorrect value: "%s"\n' % mailer
                + 'please use one of "smtp" or "sendmail".\n'
                )
            sys.exit(1)


        # Dual mode: if arguments were specified on the command line, run
        # like an update hook; otherwise, run as a post-receive hook.
        if args:
            if len(args) != 3:
                parser.error('Need zero or three non-option arguments')
            (refname, oldrev, newrev) = args
            run_as_update_hook(environment, mailer, refname, oldrev, newrev)
        else:
            run_as_post_receive_hook(environment, mailer)
    except ConfigurationException, e:
        sys.exit(str(e))


if __name__ == '__main__':
    main(sys.argv[1:])
<|MERGE_RESOLUTION|>--- conflicted
+++ resolved
@@ -1536,12 +1536,8 @@
         self.refchange_showlog = False
         self.reply_to_refchange = 'pusher'
         self.reply_to_commit = 'author'
-<<<<<<< HEAD
-        self.repo_path = self.get_repo_path()
+        self.repo_path = self.compute_repo_path()
         self.charset = CHARSET
-=======
-        self.repo_path = self.compute_repo_path()
->>>>>>> 2f42ca1f
 
         self._values = None
 
