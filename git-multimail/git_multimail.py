#! /usr/bin/env python2

# Copyright (c) 2012,2013 Michael Haggerty
# Derived from contrib/hooks/post-receive-email, which is
# Copyright (c) 2007 Andy Parkins
# and also includes contributions by other authors.
#
# This file is part of git-multimail.
#
# git-multimail is free software: you can redistribute it and/or
# modify it under the terms of the GNU General Public License version
# 2 as published by the Free Software Foundation.
#
# This program is distributed in the hope that it will be useful, but
# WITHOUT ANY WARRANTY; without even the implied warranty of
# MERCHANTABILITY or FITNESS FOR A PARTICULAR PURPOSE.  See the GNU
# General Public License for more details.
#
# You should have received a copy of the GNU General Public License
# along with this program.  If not, see
# <http://www.gnu.org/licenses/>.

"""Generate notification emails for pushes to a git repository.

This hook sends emails describing changes introduced by pushes to a
git repository.  For each reference that was changed, it emits one
ReferenceChange email summarizing how the reference was changed,
followed by one Revision email for each new commit that was introduced
by the reference change.

Each commit is announced in exactly one Revision email.  If the same
commit is merged into another branch in the same or a later push, then
the ReferenceChange email will list the commit's SHA1 and its one-line
summary, but no new Revision email will be generated.

This script is designed to be used as a "post-receive" hook in a git
repository (see githooks(5)).  It can also be used as an "update"
script, but this usage is not completely reliable and is deprecated.

To help with debugging, this script accepts a --stdout option, which
causes the emails to be written to standard output rather than sent
using sendmail.

See the accompanying README file for the complete documentation.

"""

import sys
import os
import re
import bisect
import subprocess
import shlex
import optparse
import smtplib

try:
    from email.utils import make_msgid
    from email.utils import getaddresses
    from email.utils import formataddr
    from email.header import Header
except ImportError:
    # Prior to Python 2.5, the email module used different names:
    from email.Utils import make_msgid
    from email.Utils import getaddresses
    from email.Utils import formataddr
    from email.Header import Header


DEBUG = False

ZEROS = '0' * 40
LOGBEGIN = '- Log -----------------------------------------------------------------\n'
LOGEND = '-----------------------------------------------------------------------\n'


REFCHANGE_HEADER_TEMPLATE = """\
To: %(recipients)s
Subject: %(emailprefix)s%(refname_type)s %(short_refname)s %(change_type)sd
Content-Type: text/plain; charset=utf-8
Message-ID: %(msgid)s
From: %(fromaddr)s
Reply-To: %(pusher_email)s
X-Git-Repo: %(repo_shortname)s
X-Git-Refname: %(refname)s
X-Git-Reftype: %(refname_type)s
X-Git-Oldrev: %(oldrev)s
X-Git-Newrev: %(newrev)s
Auto-Submitted: auto-generated
"""

REFCHANGE_INTRO_TEMPLATE = """\
This is an automated email from the git hooks/post-receive script.

%(pusher)s pushed a change to %(refname_type)s %(short_refname)s
in repository %(repo_shortname)s.

"""


FOOTER_TEMPLATE = """\

-- \n\
To stop receiving notification emails like this one, please contact
%(administrator)s.
"""


REWIND_ONLY_TEMPLATE = """\
This update removed existing revisions from the reference, leaving the
reference pointing at a previous point in the repository history.

 * -- * -- N   %(refname)s (%(newrev_short)s)
            \\
             O -- O -- O   (%(oldrev_short)s)

Any revisions marked "omits" are not gone; other references still
refer to them.  Any revisions marked "discards" are gone forever.
"""


NON_FF_TEMPLATE = """\
This update added new revisions after undoing existing revisions.
That is to say, some revisions that were in the old version of the
%(refname_type)s are not in the new version.  This situation occurs
when a user --force pushes a change and generates a repository
containing something like this:

 * -- * -- B -- O -- O -- O   (%(oldrev_short)s)
            \\
             N -- N -- N   %(refname)s (%(newrev_short)s)

You should already have received notification emails for all of the O
revisions, and so the following emails describe only the N revisions
from the common base, B.

Any revisions marked "omits" are not gone; other references still
refer to them.  Any revisions marked "discards" are gone forever.
"""


NO_NEW_REVISIONS_TEMPLATE = """\
No new revisions were added by this update.
"""


DISCARDED_REVISIONS_TEMPLATE = """\
This change permanently discards the following revisions:
"""


NO_DISCARDED_REVISIONS_TEMPLATE = """\
The revisions that were on this %(refname_type)s are still contained in
other references; therefore, this change does not discard any commits
from the repository.
"""


NEW_REVISIONS_TEMPLATE = """\
The %(tot)s revisions listed above as "new" are entirely new to this
repository and will be described in separate emails.  The revisions
listed as "adds" were already present in the repository and have only
been added to this reference.

"""


TAG_CREATED_TEMPLATE = """\
        at  %(newrev_short)s (%(newrev_type)s)
"""


TAG_UPDATED_TEMPLATE = """\
*** WARNING: tag %(short_refname)s was modified! ***

      from  %(oldrev_short)s (%(oldrev_type)s)
        to  %(newrev_short)s (%(newrev_type)s)
"""


TAG_DELETED_TEMPLATE = """\
*** WARNING: tag %(short_refname)s was deleted! ***

"""


NON_COMMIT_UPDATE_TEMPLATE = """\
This is an unusual reference change because the reference did not
refer to a commit either before or after the change.  We do not know
how to provide full information about this reference change.
"""


REVISION_HEADER_TEMPLATE = """\
To: %(recipients)s
Subject: %(emailprefix)s%(num)02d/%(tot)02d: %(oneline)s
Content-Type: text/plain; charset=utf-8
From: %(fromaddr)s
Reply-To: %(author)s
In-Reply-To: %(reply_to_msgid)s
X-Git-Repo: %(repo_shortname)s
X-Git-Refname: %(refname)s
X-Git-Reftype: %(refname_type)s
X-Git-Rev: %(rev)s
Auto-Submitted: auto-generated
"""

REVISION_INTRO_TEMPLATE = """\
This is an automated email from the git hooks/post-receive script.

%(pusher)s pushed a commit to %(refname_type)s %(short_refname)s
in repository %(repo_shortname)s.

"""


REVISION_FOOTER_TEMPLATE = FOOTER_TEMPLATE


class CommandError(Exception):
    def __init__(self, cmd, retcode):
        self.cmd = cmd
        self.retcode = retcode
        Exception.__init__(
            self,
            'Command "%s" failed with retcode %s' % (' '.join(cmd), retcode,)
            )


class ConfigurationException(Exception):
    pass


def read_output(cmd, input=None, keepends=False, **kw):
    if input:
        stdin = subprocess.PIPE
    else:
        stdin = None
    p = subprocess.Popen(
        cmd, stdin=stdin, stdout=subprocess.PIPE, stderr=subprocess.PIPE, **kw
        )
    (out, err) = p.communicate(input)
    retcode = p.wait()
    if retcode:
        raise CommandError(cmd, retcode)
    if not keepends:
        out = out.rstrip('\n\r')
    return out


def read_lines(cmd, keepends=False, **kw):
    """Return the lines output by command.

    Return as single lines, with newlines stripped off."""

    return read_output(cmd, keepends=True, **kw).splitlines(keepends)


class Config(object):
    def __init__(self, section):
        self.section = section

    @staticmethod
    def _split(s):
        """Split NUL-terminated values."""

        words = s.split('\0')
        assert words[-1] == ''
        return words[:-1]

    def get(self, name, default=''):
        try:
            values = self._split(read_output(
                    ['git', 'config', '--get', '--null', '%s.%s' % (self.section, name)],
                    keepends=True,
                    ))
            assert len(values) == 1
            return values[0]
        except CommandError:
            return default

    def get_bool(self, name, default=None):
        try:
            value = read_output(
                ['git', 'config', '--get', '--bool', '%s.%s' % (self.section, name)]
                )
        except CommandError:
            return default
        return value == 'true'

    def get_all(self, name, default=None):
        """Read a (possibly multivalued) setting from the configuration.

        Return the result as a list of values, or default if the name
        is unset."""

        try:
            return self._split(read_output(
                ['git', 'config', '--get-all', '--null', '%s.%s' % (self.section, name)],
                keepends=True,
                ))
        except CommandError, e:
            if e.retcode == 1:
                return default
            else:
                raise

    def get_recipients(self, name, default=None):
        """Read a recipients list from the configuration.

        Return the result as a comma-separated list of email
        addresses, or default if the option is unset.  If the setting
        has multiple values, concatenate them with comma separators."""

        lines = self.get_all(name, default=None)
        if lines is None:
            return default
        return ', '.join(line.strip() for line in lines)

    def set(self, name, value):
        read_output(['git', 'config', '%s.%s' % (self.section, name), value])

    def add(self, name, value):
        read_output(['git', 'config', '--add', '%s.%s' % (self.section, name), value])

    def has_key(self, name):
        return self.get_all(name, default=None) is not None

    def unset_all(self, name):
        try:
            read_output(['git', 'config', '--unset-all', '%s.%s' % (self.section, name)])
        except CommandError, e:
            if e.retcode == 5:
                # The name doesn't exist, which is what we wanted anyway...
                pass
            else:
                raise

    def set_recipients(self, name, value):
        self.unset_all(name)
        for pair in getaddresses([value]):
            self.add(name, formataddr(pair))


def read_log_oneline(*log_args):
    """Generate a one-line summary for each revision requested.

    The arguments are strings that will be passed directly to "git
    log" as revision selectors."""

    cmd = [
        'git', 'log', '--abbrev=10', '--format=%h %s',
        ] + list(log_args) + ['--']
    return read_lines(cmd)


def limit_lines(lines, max_lines):
    for (index, line) in enumerate(lines):
        if index < max_lines:
            yield line

    if index >= max_lines:
        yield '... %d lines suppressed ...\n' % (index + 1 - max_lines,)


def limit_linelength(lines, max_linelength):
    for line in lines:
        # Don't forget that lines always include a trailing newline.
        if len(line) > max_linelength + 1:
            line = line[:max_linelength - 7] + ' [...]\n'
        yield line


def encode_header_maybe(line):
    """If line is a mail header (Name: value) whose value contains
    non-ascii characters, encode the value."""
    splitted = line.split(':', 1)
    if len(splitted) == 2:
        (name, value) = splitted
        try:
            value.decode('ascii')
            return line
        except UnicodeDecodeError:
            # This is a header and it's non-ascii => encode it
            value = value.rstrip('\n\r')
            return name + ': ' + Header(value, 'utf-8').encode() + '\n'
    else:
        return line


class CommitSet(object):
    """A (constant) set of object names.

    The set should be initialized with full SHA1 object names.  The
    __contains__() method returns True iff its argument is an
    abbreviation of any the names in the set."""

    def __init__(self, names):
        self._names = sorted(names)

    def __len__(self):
        return len(self._names)

    def __contains__(self, sha1_abbrev):
        """Return True iff this set contains sha1_abbrev (which might be abbreviated)."""

        i = bisect.bisect_left(self._names, sha1_abbrev)
        return i < len(self) and self._names[i].startswith(sha1_abbrev)


class GitObject(object):
    def __init__(self, sha1, type=None):
        if sha1 == ZEROS:
            self.sha1 = self.type = self.commit = None
        else:
            self.sha1 = sha1
            self.type = type or read_output(['git', 'cat-file', '-t', self.sha1])

            if self.type == 'commit':
                self.commit = self
            elif self.type == 'tag':
                try:
                    self.commit = GitObject(
                        read_output(['git', 'rev-parse', '--verify', '%s^0' % (self.sha1,)]),
                        type='commit',
                        )
                except CommandError:
                    self.commit = None
            else:
                self.commit = None

        self.short = read_output(['git', 'rev-parse', '--short=10', sha1])

    def __eq__(self, other):
        return isinstance(other, GitObject) and self.sha1 == other.sha1

    def __hash__(self):
        return hash(self.sha1)

    def __nonzero__(self):
        return bool(self.sha1)

    def __str__(self):
        return self.sha1 or ZEROS


class Change(object):
    """A Change that has been made to the Git repository.

    Abstract class from which both Revisions and ReferenceChanges are
    derived.  A Change knows how to generate a notification email
    describing itself."""

    def __init__(self, environment):
        self.environment = environment
        self._values = None

    def _compute_values(self):
        """Return a dictionary {keyword : expansion} for this Change.

        Derived classes overload this method to add more entries to
        the return value.  This method is used internally by
        get_values().  The return value should always be a new
        dictionary."""

        return self.environment.get_values()

    def get_values(self, **extra_values):
        """Return a dictionary {keyword : expansion} for this Change.

        Return a dictionary mapping keywords to the values that they
        should be expanded to for this Change (used when interpolating
        template strings).  If any keyword arguments are supplied, add
        those to the return value as well.  The return value is always
        a new dictionary."""

        if self._values is None:
            self._values = self._compute_values()

        values = self._values.copy()
        if extra_values:
            values.update(extra_values)
        return values

    def expand(self, template, **extra_values):
        """Expand template.

        Expand the template (which should be a string) using string
        interpolation of the values for this Change.  If any keyword
        arguments are provided, also include those in the keywords
        available for interpolation."""

        return template % self.get_values(**extra_values)

    def expand_lines(self, template, **extra_values):
        """Break template into lines and expand each line."""

        values = self.get_values(**extra_values)
        for line in template.splitlines(True):
            yield line % values

    def expand_header_lines(self, template, **extra_values):
        """Break template into lines and expand each line as an RFC 2822 header.

        Silently skip lines that contain references to unknown
        variables."""

        values = self.get_values(**extra_values)
        for line in template.splitlines(True):
            try:
                yield line % values
            except KeyError, e:
                if DEBUG:
                    sys.stderr.write(
                        'Warning: unknown variable %r in the following line; line skipped:\n'
                        '    %s'
                        % (e.args[0], line,)
                        )

    def generate_email_header(self):
        """Generate the RFC 2822 email headers for this Change, a line at a time.

        The output should not include the trailing blank line."""

        raise NotImplementedError()

    def generate_email_intro(self):
        """Generate the email intro for this Change, a line at a time.

        The output will be used as the standard boilerplate at the top
        of the email body."""

        raise NotImplementedError()

    def generate_email_body(self):
        """Generate the main part of the email body, a line at a time.

        The text in the body might be truncated after a specified
        number of lines (see multimailhook.emailmaxlines)."""

        raise NotImplementedError()

    def generate_email_footer(self):
        """Generate the footer of the email, a line at a time.

        The footer is always included, irrespective of
        multimailhook.emailmaxlines."""

        raise NotImplementedError()

    def generate_email(self, push, body_filter=None):
        """Generate an email describing this change.

        Iterate over the lines (including the header lines) of an
        email describing this change.  If body_filter is not None,
        then use it to filter the lines that are intended for the
        email body."""

        for line in self.generate_email_header():
<<<<<<< HEAD
            yield line
        yield '\n'
        for line in self.generate_email_intro():
            yield line
=======
            yield encode_header_maybe(line)
>>>>>>> 94e9854d

        body = self.generate_email_body(push)
        if body_filter is not None:
            body = body_filter(body)
        for line in body:
            yield line

        for line in self.generate_email_footer():
            yield line


class Revision(Change):
    """A Change consisting of a single git commit."""

    def __init__(self, reference_change, rev, num, tot):
        Change.__init__(self, reference_change.environment)
        self.reference_change = reference_change
        self.rev = rev
        self.change_type = self.reference_change.change_type
        self.refname = self.reference_change.refname
        self.num = num
        self.tot = tot
        self.recipients = self.environment.get_revision_recipients(self)

    def _compute_values(self):
        values = Change._compute_values(self)

        # First line of commit message:
        try:
            oneline = read_output(
                ['git', 'log', '--format=%s', '--max-count=1', self.rev.sha1]
                )
        except CommandError:
            oneline = self.rev.sha1

        values['rev'] = self.rev.sha1
        values['rev_short'] = self.rev.short
        values['change_type'] = self.change_type
        values['refname'] = self.refname
        values['short_refname'] = self.reference_change.short_refname
        values['refname_type'] = self.reference_change.refname_type
        values['reply_to_msgid'] = self.reference_change.msgid
        values['num'] = self.num
        values['tot'] = self.tot
        values['recipients'] = self.recipients
        values['oneline'] = oneline

        try:
            values['author'] = self.get_author()
        except UnknownUserError:
            pass

        return values

    def get_author(self):
        return read_output(['git', 'log', '--max-count=1', '--format=%aN <%aE>', self.rev.sha1])

    def generate_email_header(self):
        for line in self.expand_header_lines(REVISION_HEADER_TEMPLATE):
            yield line

    def generate_email_intro(self):
        for line in self.expand_lines(REVISION_INTRO_TEMPLATE):
            yield line

    def generate_email_body(self, push):
        """Show this revision."""

        return read_lines(
            [
                'git', 'log', '-C',
                 '--stat', '-p', '--cc',
                '-1', self.rev.sha1,
                ],
            keepends=True,
            )

    def generate_email_footer(self):
        return self.expand_lines(REVISION_FOOTER_TEMPLATE)


class ReferenceChange(Change):
    """A Change to a Git reference.

    An abstract class representing a create, update, or delete of a
    Git reference.  Derived classes handle specific types of reference
    (e.g., tags vs. branches).  These classes generate the main
    reference change email summarizing the reference change and
    whether it caused any any commits to be added or removed.

    ReferenceChange objects are usually created using the static
    create() method, which has the logic to decide which derived class
    to instantiate."""

    REF_RE = re.compile(r'^refs\/(?P<area>[^\/]+)\/(?P<shortname>.*)$')

    @staticmethod
    def create(environment, oldrev, newrev, refname):
        """Return a ReferenceChange object representing the change.

        Return an object that represents the type of change that is being
        made. oldrev and newrev should be SHA1s or ZEROS."""

        old = GitObject(oldrev)
        new = GitObject(newrev)
        rev = new or old

        # The revision type tells us what type the commit is, combined with
        # the location of the ref we can decide between
        #  - working branch
        #  - tracking branch
        #  - unannotated tag
        #  - annotated tag
        m = ReferenceChange.REF_RE.match(refname)
        if m:
            area = m.group('area')
            short_refname = m.group('shortname')
        else:
            area = ''
            short_refname = refname

        if rev.type == 'tag':
            # Annotated tag:
            klass = AnnotatedTagChange
        elif rev.type == 'commit':
            if area == 'tags':
                # Non-annotated tag:
                klass = NonAnnotatedTagChange
            elif area == 'heads':
                # Branch:
                klass = BranchChange
            elif area == 'remotes':
                # Tracking branch:
                sys.stderr.write(
                    '*** Push-update of tracking branch %r\n'
                    '***  - incomplete email generated.\n'
                     % (refname,)
                    )
                klass = OtherReferenceChange
            else:
                # Some other reference namespace:
                sys.stderr.write(
                    '*** Push-update of strange reference %r\n'
                    '***  - incomplete email generated.\n'
                     % (refname,)
                    )
                klass = OtherReferenceChange
        else:
            # Anything else (is there anything else?)
            sys.stderr.write(
                '*** Unknown type of update to %r (%s)\n'
                '***  - incomplete email generated.\n'
                 % (refname, rev.type,)
                )
            klass = OtherReferenceChange

        return klass(
            environment,
            refname=refname, short_refname=short_refname,
            old=old, new=new, rev=rev,
            )

    def __init__(self, environment, refname, short_refname, old, new, rev):
        Change.__init__(self, environment)
        self.change_type = {
            (False, True) : 'create',
            (True, True) : 'update',
            (True, False) : 'delete',
            }[bool(old), bool(new)]
        self.refname = refname
        self.short_refname = short_refname
        self.old = old
        self.new = new
        self.rev = rev
        self.msgid = make_msgid()
        self.diffopts = environment.diffopts
        self.logopts = environment.logopts
        self.showlog = environment.refchange_showlog

    def _compute_values(self):
        values = Change._compute_values(self)

        values['change_type'] = self.change_type
        values['refname_type'] = self.refname_type
        values['refname'] = self.refname
        values['short_refname'] = self.short_refname
        values['msgid'] = self.msgid
        values['recipients'] = self.recipients
        values['oldrev'] = str(self.old)
        values['oldrev_short'] = self.old.short
        values['newrev'] = str(self.new)
        values['newrev_short'] = self.new.short

        if self.old:
            values['oldrev_type'] = self.old.type
        if self.new:
            values['newrev_type'] = self.new.type
        return values

    def generate_email_header(self):
        for line in self.expand_header_lines(REFCHANGE_HEADER_TEMPLATE):
            yield line

    def generate_email_intro(self):
        for line in self.expand_lines(REFCHANGE_INTRO_TEMPLATE):
            yield line

    def generate_email_body(self, push):
        """Call the appropriate body-generation routine.

        Call one of generate_create_summary() /
        generate_update_summary() / generate_delete_summary()."""

        change_summary = {
            'create' : self.generate_create_summary,
            'delete' : self.generate_delete_summary,
            'update' : self.generate_update_summary,
            }[self.change_type](push)
        for line in change_summary:
            yield line

        for line in self.generate_revision_change_summary(push):
            yield line

    def generate_email_footer(self):
        return self.expand_lines(FOOTER_TEMPLATE)

    def generate_revision_change_log(self, new_commits_list):
        if self.showlog:
            yield '\n'
            yield 'Detailed log of new commits:\n\n'
            for line in read_lines(
                    ['git', 'log', '--no-walk']
                    + self.logopts
                    + new_commits_list
                    + ['--'],
                    keepends=True,
                ):
                yield line

    def generate_revision_change_summary(self, push):
        """Generate a summary of the revisions added/removed by this change."""

        if self.new.commit and not self.old.commit:
            # A new reference was created.  List the new revisions
            # brought by the new reference (i.e., those revisions that
            # were not in the repository before this reference
            # change).
            sha1s = list(push.get_new_commits(self))
            sha1s.reverse()
            tot = len(sha1s)
            new_revisions = [
                Revision(self, GitObject(sha1), num=i+1, tot=tot)
                for (i, sha1) in enumerate(sha1s)
                ]

            if new_revisions:
                yield self.expand('This %(refname_type)s includes the following new commits:\n')
                yield '\n'
                for r in new_revisions:
                    yield '       new  %s\n' % (
                        iter(read_log_oneline('--max-count=1', r.rev.sha1)).next(),
                        )
                yield '\n'
                for line in self.expand_lines(NEW_REVISIONS_TEMPLATE, tot=tot):
                    yield line
                for line in self.generate_revision_change_log([r.rev.sha1 for r in new_revisions]):
                    yield line
            else:
                for line in self.expand_lines(NO_NEW_REVISIONS_TEMPLATE):
                    yield line

        elif self.new.commit and self.old.commit:
            # A reference was changed to point at a different commit.
            # List the revisions that were removed and/or added *from
            # that reference* by this reference change, along with a
            # diff between the trees for its old and new values.

            # List of the revisions that were added to the branch by
            # this update.  Note this list can include revisions that
            # have already had notification emails; we want such
            # revisions in the summary even though we will not send
            # new notification emails for them.
            adds = list(read_log_oneline(
                    '--topo-order', '--reverse', '%s..%s'
                    % (self.old.commit, self.new.commit,)
                    ))

            # List of the revisions that were removed from the branch
            # by this update.  This will be empty except for
            # non-fast-forward updates.
            discards = list(read_log_oneline(
                    '%s..%s' % (self.new.commit, self.old.commit,)
                    ))

            if adds:
                new_commits_list = push.get_new_commits(self)
            else:
                new_commits_list = []
            new_commits = CommitSet(new_commits_list)

            if discards:
                discarded_commits = CommitSet(push.get_discarded_commits(self))
            else:
                discarded_commits = CommitSet([])

            if discards and adds:
                for line in discards:
                    if line.split(' ', 1)[0] in discarded_commits:
                        yield '  discards  %s\n' % (line,)
                    else:
                        yield '     omits  %s\n' % (line,)
                for line in adds:
                    if line.split(' ', 1)[0] in new_commits:
                        yield '       new  %s\n' % (line,)
                    else:
                        yield '      adds  %s\n' % (line,)
                yield '\n'
                for line in self.expand_lines(NON_FF_TEMPLATE):
                    yield line

            elif discards:
                for line in discards:
                    if line.split(' ', 1)[0] in discarded_commits:
                        yield '  discards  %s\n' % (line,)
                    else:
                        yield '     omits  %s\n' % (line,)
                yield '\n'
                for line in self.expand_lines(REWIND_ONLY_TEMPLATE):
                    yield line

            elif adds:
                yield '      from  %s\n' % (
                    iter(read_log_oneline('--max-count=1', self.old.sha1)).next(),
                    )
                for line in adds:
                    if line.split(' ', 1)[0] in new_commits:
                        yield '       new  %s\n' % (line,)
                    else:
                        yield '      adds  %s\n' % (line,)

            yield '\n'

            if new_commits:
                for line in self.expand_lines(NEW_REVISIONS_TEMPLATE, tot=len(new_commits)):
                    yield line
                for line in self.generate_revision_change_log(new_commits_list):
                    yield line
            else:
                for line in self.expand_lines(NO_NEW_REVISIONS_TEMPLATE):
                    yield line

            # The diffstat is shown from the old revision to the new
            # revision.  This is to show the truth of what happened in
            # this change.  There's no point showing the stat from the
            # base to the new revision because the base is effectively a
            # random revision at this point - the user will be interested
            # in what this revision changed - including the undoing of
            # previous revisions in the case of non-fast-forward updates.
            yield '\n'
            yield 'Summary of changes:\n'
            for line in read_lines(
                ['git', 'diff-tree']
                + self.diffopts
                + ['%s..%s' % (self.old.commit, self.new.commit,)],
                keepends=True,
                ):
                yield line

        elif self.old.commit and not self.new.commit:
            # A reference was deleted.  List the revisions that were
            # removed from the repository by this reference change.

            sha1s = list(push.get_discarded_commits(self))
            tot = len(sha1s)
            discarded_revisions = [
                Revision(self, GitObject(sha1), num=i+1, tot=tot)
                for (i, sha1) in enumerate(sha1s)
                ]

            if discarded_revisions:
                for line in self.expand_lines(DISCARDED_REVISIONS_TEMPLATE):
                    yield line
                yield '\n'
                for r in discarded_revisions:
                    yield '  discards  %s\n' % (
                        iter(read_log_oneline('--max-count=1', r.rev.sha1)).next(),
                        )
            else:
                for line in self.expand_lines(NO_DISCARDED_REVISIONS_TEMPLATE):
                    yield line

        elif not self.old.commit and not self.new.commit:
            for line in self.expand_lines(NON_COMMIT_UPDATE_TEMPLATE):
                yield line

    def generate_create_summary(self, push):
        """Called for the creation of a reference."""

        # This is a new reference and so oldrev is not valid
        yield '        at  %s\n' % (
            iter(read_log_oneline('--max-count=1', self.new.sha1)).next(),
            )
        yield '\n'

    def generate_update_summary(self, push):
        """Called for the change of a pre-existing branch."""

        return iter([])

    def generate_delete_summary(self, push):
        """Called for the deletion of any type of reference."""

        yield '       was  %s\n' % (
            iter(read_log_oneline('--max-count=1', self.old.sha1)).next(),
            )
        yield '\n'


class BranchChange(ReferenceChange):
    refname_type = 'branch'

    def __init__(self, environment, refname, short_refname, old, new, rev):
        ReferenceChange.__init__(
            self, environment,
            refname=refname, short_refname=short_refname,
            old=old, new=new, rev=rev,
            )
        self.recipients = environment.get_refchange_recipients(self)


class AnnotatedTagChange(ReferenceChange):
    refname_type = 'annotated tag'

    def __init__(self, environment, refname, short_refname, old, new, rev):
        ReferenceChange.__init__(
            self, environment,
            refname=refname, short_refname=short_refname,
            old=old, new=new, rev=rev,
            )
        self.recipients = environment.get_announce_recipients(self)
        self.show_shortlog = environment.announce_show_shortlog

    ANNOTATED_TAG_FORMAT = (
        '%(*objectname)\n'
        '%(*objecttype)\n'
        '%(taggername)\n'
        '%(taggerdate)'
        )

    def describe_tag(self, push):
        """Describe the new value of an annotated tag."""

        # Use git for-each-ref to pull out the individual fields from
        # the tag
        [tagobject, tagtype, tagger, tagged] = read_lines(
            ['git', 'for-each-ref', '--format=%s' % (self.ANNOTATED_TAG_FORMAT,), self.refname],
            )

        yield '   tagging  %s (%s)\n' % (tagobject, tagtype)
        if tagtype == 'commit':
            # If the tagged object is a commit, then we assume this is a
            # release, and so we calculate which tag this tag is
            # replacing
            try:
                prevtag = read_output(['git', 'describe', '--abbrev=0', '%s^' % (self.new,)])
            except CommandError:
                prevtag = None
            if prevtag:
                yield '  replaces  %s\n' % (prevtag,)
        else:
            prevtag = None
            yield '    length  %s bytes\n' % (read_output(['git', 'cat-file', '-s', tagobject]),)

        yield ' tagged by  %s\n' % (tagger,)
        yield '        on  %s\n' % (tagged,)
        yield '\n'

        # Show the content of the tag message; this might contain a
        # change log or release notes so is worth displaying.
        yield LOGBEGIN
        contents = list(read_lines(['git', 'cat-file', 'tag', self.new.sha1], keepends=True))
        contents = contents[contents.index('\n') + 1:]
        if contents and contents[-1][-1:] != '\n':
            contents.append('\n')
        for line in contents:
            yield line

        if self.show_shortlog and tagtype == 'commit':
            # Only commit tags make sense to have rev-list operations
            # performed on them
            yield '\n'
            if prevtag:
                # Show changes since the previous release
                revlist = read_output(
                    ['git', 'rev-list', '--pretty=short', '%s..%s' % (prevtag, self.new,)],
                    keepends=True,
                    )
            else:
                # No previous tag, show all the changes since time
                # began
                revlist = read_output(
                    ['git', 'rev-list', '--pretty=short', '%s' % (self.new,)],
                    keepends=True,
                    )
            for line in read_lines(['git', 'shortlog'], input=revlist, keepends=True):
                yield line

        yield LOGEND
        yield '\n'

    def generate_create_summary(self, push):
        """Called for the creation of an annotated tag."""

        for line in self.expand_lines(TAG_CREATED_TEMPLATE):
            yield line

        for line in self.describe_tag(push):
            yield line

    def generate_update_summary(self, push):
        """Called for the update of an annotated tag.

        This is probably a rare event and may not even be allowed."""

        for line in self.expand_lines(TAG_UPDATED_TEMPLATE):
            yield line

        for line in self.describe_tag(push):
            yield line

    def generate_delete_summary(self, push):
        """Called when a non-annotated reference is updated."""

        for line in self.expand_lines(TAG_DELETED_TEMPLATE):
            yield line

        yield self.expand('   tag was  %(oldrev_short)s\n')
        yield '\n'


class NonAnnotatedTagChange(ReferenceChange):
    refname_type = 'tag'

    def __init__(self, environment, refname, short_refname, old, new, rev):
        ReferenceChange.__init__(
            self, environment,
            refname=refname, short_refname=short_refname,
            old=old, new=new, rev=rev,
            )
        self.recipients = environment.get_refchange_recipients(self)

    def generate_create_summary(self, push):
        """Called for the creation of an annotated tag."""

        for line in self.expand_lines(TAG_CREATED_TEMPLATE):
            yield line

    def generate_update_summary(self, push):
        """Called when a non-annotated reference is updated."""

        for line in self.expand_lines(TAG_UPDATED_TEMPLATE):
            yield line

    def generate_delete_summary(self, push):
        """Called when a non-annotated reference is updated."""

        for line in self.expand_lines(TAG_DELETED_TEMPLATE):
            yield line

        for line in ReferenceChange.generate_delete_summary(self, push):
            yield line


class OtherReferenceChange(ReferenceChange):
    refname_type = 'reference'

    def __init__(self, environment, refname, short_refname, old, new, rev):
        # We use the full refname as short_refname, because otherwise
        # the full name of the reference would not be obvious from the
        # text of the email.
        ReferenceChange.__init__(
            self, environment,
            refname=refname, short_refname=refname,
            old=old, new=new, rev=rev,
            )
        self.recipients = environment.get_refchange_recipients(self)


class Mailer(object):
    """An object that can send emails."""

    def send(self, lines, to_addrs):
        """Send an email consisting of lines.

        lines must be an iterable over the lines constituting the
        header and body of the email.  to_addrs is a list of recipient
        addresses (can be needed even if lines already contains a
        "To:" field).  It can be either a string (comma-separated list
        of email addresses) or a Python list of individual email
        addresses.

        """

        raise NotImplementedError()


class SendMailer(Mailer):
    """Send emails using '/usr/sbin/sendmail -t'."""

    def __init__(self, envelopesender=None):
        self.envelopesender = envelopesender

    def send(self, lines, to_addrs):
        cmd = ['/usr/sbin/sendmail', '-t']
        if self.envelopesender:
            cmd.extend(['-f', self.envelopesender])
        try:
            p = subprocess.Popen(cmd, stdin=subprocess.PIPE)
        except OSError, e:
            sys.stderr.write(
                '*** Cannot execute command: %s\n' % ' '.join(cmd)
                + '*** %s\n' % str(e)
                + '*** Try setting multimailhook.mailer to "smtp"\n'
                '*** to send emails without using the sendmail command.\n'
                )
            sys.exit(1)
        try:
            p.stdin.writelines(lines)
        except:
            sys.stderr.write(
                '*** Error while generating commit email\n'
                '***  - mail sending aborted.\n'
                )
            p.terminate()
            raise
        else:
            p.stdin.close()
            retcode = p.wait()
            if retcode:
                raise CommandError(cmd, retcode)

class SMTPMailer(Mailer):
    """Send emails using Python's smtplib."""

    def __init__(self, envelopesender, smtpserver):
        if not envelopesender:
            sys.stderr.write(
                'fatal: git_multimail: cannot use SMTPMailer without a sender address.\n'
                'please set either multimailhook.envelopeSender or user.email\n'
                )
            sys.exit(1)
        self.envelopesender = envelopesender
        self.smtpserver = smtpserver
        try:
            self.smtp = smtplib.SMTP(self.smtpserver)
        except Exception, e:
            sys.stderr.write('*** Error establishing SMTP connection to %s***\n' % self.smtpserver)
            sys.stderr.write('*** %s\n' % str(e))
            sys.exit(1)

    def __del__(self):
        self.smtp.quit()

    def send(self, lines, to_addrs):
        try:
            msg = ''.join(lines)
            # turn comma-separated list into Python list if needed.
            if isinstance(to_addrs, basestring):
                to_addrs = [email for (name, email) in getaddresses([to_addrs])]
            self.smtp.sendmail(self.envelopesender, to_addrs, msg)
        except Exception, e:
            sys.stderr.write('*** Error sending email***\n')
            sys.stderr.write('*** %s\n' % str(e))
            self.smtp.quit()
            sys.exit(1)


class OutputMailer(Mailer):
    """Write emails to an output stream, bracketed by lines of '=' characters.

    This is intended for debugging purposes."""

    SEPARATOR = '=' * 75 + '\n'

    def __init__(self, f):
        self.f = f

    def send(self, lines, to_addrs):
        self.f.write(self.SEPARATOR)
        self.f.writelines(lines)
        self.f.write(self.SEPARATOR)


# Set GIT_DIR either from the working directory, or based on the
# GIT_DIR environment variable:
try:
    GIT_DIR = read_output(['git', 'rev-parse', '--git-dir'])
except CommandError:
    sys.stderr.write('fatal: git_multimail: not in a git working copy\n')
    sys.exit(1)


class UnknownUserError(Exception):
    pass


class Environment(object):
    """Describes the environment in which the push is occurring.

    An Environment object encapsulates information about the local
    environment.  For example, it knows how to determine:

    * the name of the repository to which the push occurred

    * what user did the push

    * what users want to be informed about various types of changes.

    An Environment object is expected to have the following attributes:

        repo_shortname

            A short name for the repository, for display purposes.

        emailprefix

            A string that will be prefixed to every email's subject.

        projectdesc

            A one-line description of the project.

        pusher

            The username of the person who pushed the changes.  If
            This value is used in the email body to indicate who
            pushed the change.

        pusher_email (may be None)

            The email address of the person who pushed the changes.
            The value should be a single RFC 2822 email address as a
            string; e.g., "Joe User <user@example.com>" if available,
            otherwise "user@example.com".  If set, the value is used
            as the Reply-To address for refchange emails.  If it is
            impossible to determine the pusher's email, this attribute
            should be set to None (in which case no Reply-To header
            will be output).

        sender

            The 'From' email address used in the email envelope.

        fromaddr

            The 'From' email address used in the email 'From:'
            headers.  (May be a full RFC 2822 email address like 'Joe
            User <user@example.com>'.)

        administrator

            The name and/or email of the repository administrator.
            This value is used in the footer as the person to whom
            requests to be removed from the notification list should
            be sent.  Ideally, it should include a valid email
            address.

        announce_show_shortlog (bool)

            True iff announce emails should include a shortlog.

        refchange_showlog (bool)

            True iff refchanges emails should include a detailed log.

        diffopts (list of strings)

            The options that should be passed to 'git diff' for the
            summary email.  The value should be a list of strings
            representing words to be passed to the command.

        logopts (list of strings)

            Analogous to diffopts, but contains options passed to
            'git log' when generating the detailed log for a set of
            commits (see refchange_showlog)

    Additionally, the default implementation of filter_body() expects
    the following:

        maxlines (int or None)

            The maximum number of lines that should be included in an
            email.  If this value is set and is not None or zero, then
            truncate emails at this length and append a line
            indicating how many more lines were discarded).

        maxlinelength (int or None)

            The maximum length of any single line in the email body.
            Longer lines are truncated at that length with ' [...]'
            appended.

        strict_utf8 (bool)

            If this field is set to True, then the email body text is
            expected to be UTF-8.  Any invalid characters are
            converted to U+FFFD, the Unicode replacement character
            (encoded as UTF-8, of course).

    """

    VALUE_KEYS = [
        'repo_shortname',
        'projectdesc',
        'administrator',
        'emailprefix',
        'sender',
        'pusher',
        'pusher_email',
        'fromaddr'
        ]

    def __init__(self):
        self.administrator = 'the administrator of this repository'
        self.emailprefix = ''

        try:
            self.projectdesc = open(os.path.join(GIT_DIR, 'description')).readline().strip()
            if not self.projectdesc or self.projectdesc.startswith('Unnamed repository'):
                self.projectdesc = 'UNNAMED PROJECT'
        except IOError:
            self.projectdesc = 'UNNAMED PROJECT'

        self.announce_show_shortlog = False
        self.maxlines = None
        self.maxlinelength = 500
        self.strict_utf8 = True
        self.diffopts = ['--stat', '--summary', '--find-copies-harder']
        self.logopts = []
        self.refchange_showlog = False

        self._values = None

    def get_values(self):
        """Return a dictionary {keyword : expansion} for this Environment.

        This method is called by Change._compute_values().  The keys
        in the returned dictionary are available to be used in any of
        the templates.  The dictionary is created by reading from self
        the attributes named in VALUE_KEYS that are set and not None.
        The return value is always a new dictionary."""

        if self._values is None:
            values = {}
            for key in self.VALUE_KEYS:
                value = getattr(self, key, None)
                if value is not None:
                    values[key] = value
            self._values = values

        return self._values.copy()

    def get_refchange_recipients(self, refchange):
        """Return the recipients for notifications about refchange.

        Return the list of email addresses to which notifications
        about the specified ReferenceChange should be sent."""

        raise NotImplementedError()

    def get_announce_recipients(self, annotated_tag_change):
        """Return the recipients for notifications about annotated_tag_change.

        Return the list of email addresses to which notifications
        about the specified AnnotatedTagChange should be sent."""

        raise NotImplementedError()

    def get_revision_recipients(self, revision):
        """Return the recipients for messages about revision.

        Return the list of email addresses to which notifications
        about the specified Revision should be sent.  This method
        could be overridden, for example, to take into account the
        contents of the revision when deciding whom to notify about
        it.  For example, there could be a scheme for users to express
        interest in particular files or subdirectories, and only
        receive notification emails for revisions that affecting those
        files."""

        raise NotImplementedError()

    def filter_body(self, lines):
        """Filter the lines intended for an email body.

        lines is an iterable over the lines that would go into the
        email body.  Filter it (e.g., limit the number of lines, the
        line length, character set, etc.), returning another iterable.
        By default, handle self.maxlines, self.maxlinelength, and
        self.strict_utf8 as described above."""

        if self.strict_utf8:
            lines = (line.decode('utf-8', 'replace') for line in lines)
            # Limit the line length in Unicode-space to avoid
            # splitting characters:
            if self.maxlinelength:
                lines = limit_linelength(lines, self.maxlinelength)
            lines = (line.encode('utf-8', 'replace') for line in lines)
        elif self.maxlinelength:
            lines = limit_linelength(lines, self.maxlinelength)

        if self.maxlines:
            lines = limit_lines(lines, self.maxlines)

        return lines


class ConfigEnvironment(Environment):
    """An Environment that reads most of its information from "git config"."""

    def __init__(self, config, repo_shortname, pusher, recipients=None):
        Environment.__init__(self)
        self.config = config

        # If there is a config setting, it overrides the constructor parameter:
        self.repo_shortname = self.config.get('reponame', default=repo_shortname)

        self.recipients = recipients
        self.emaildomain = self.config.get('emaildomain')

        if self.emaildomain:
            # Derive the pusher's full email address, and use it for
            # both pusher and pusher_email.
            self.pusher = self.pusher_email = '%s@%s' % (pusher, self.emaildomain)
        else:
            # We can't derive the pusher's email address, so use the
            # naked username as pusher and set pusher_email to None.
            self.pusher = pusher
            self.pusher_email = None

        # The recipients for various types of notification emails, as
        # RFC 2822 email addresses separated by commas (or the empty
        # string if no recipients are configured).  Although there is
        # a mechanism to choose the recipient lists based on on the
        # actual *contents* of the change being reported, we only
        # choose based on the *type* of the change.  Therefore we can
        # compute them once and for all:
        self._refchange_recipients = self._get_recipients('refchangelist', 'mailinglist')
        self._announce_recipients = self._get_recipients(
            'announcelist', 'refchangelist', 'mailinglist'
            )
        self._revision_recipients = self._get_recipients('commitlist', 'mailinglist')
        self.announce_show_shortlog = self.config.get_bool(
            'announceshortlog', default=self.announce_show_shortlog
            )
        self.refchange_showlog = self.config.get_bool(
            'refchangeshowlog', default=self.refchange_showlog
            )
        self.sender = self.config.get('envelopesender', default=None)

        # value to be used in the "From:" field of generated emails.
        self.fromaddr = self.config.get('from', default=None)
        if self.fromaddr is None:
            config = Config('user')
            fromname = config.get('name')
            fromemail = config.get('email')
            if fromemail:
                self.fromaddr = formataddr([fromname, fromemail])
            else:
                self.fromaddr = self.sender

        self.administrator = (
            self.config.get('administrator')
            or self.administrator
            )

        emailprefix = self.config.get('emailprefix', default=None)
        if emailprefix and emailprefix.strip():
            self.emailprefix = emailprefix.strip() + ' '
        else:
            self.emailprefix = '[%s] ' % (self.repo_shortname,)

        maxlines = self.config.get('emailmaxlines', default=None)
        if maxlines is not None:
            self.maxlines = int(maxlines)

        maxlinelength = self.config.get('emailmaxlinelength', default=None)
        if maxlinelength is not None:
            self.maxlinelength = int(maxlinelength)

        strict_utf8 = self.config.get_bool('emailstrictutf8', default=None)
        if strict_utf8 is not None:
            self.strict_utf8 = strict_utf8

        diffopts = self.config.get('diffopts', None)
        if diffopts is not None:
            self.diffopts = shlex.split(diffopts)

        logopts = self.config.get('logopts', None)
        if logopts is not None:
            self.logopts = shlex.split(logopts)

    def _get_recipients(self, *names):
        """Return the recipients for a particular type of message.

        Return the list of email addresses to which a particular type
        of notification email should be sent, by looking at the config
        value for "multimailhook.$name" for each of names.  Use the
        value from the first name that is configured.  The return
        value is a (possibly empty) string containing RFC 2822 email
        addresses separated by commas.  If no configuration could be
        found, raise a ConfigurationException."""

        if self.recipients is not None:
            # The constructor argument (if any) trumps all others.
            return self.recipients
        for name in names:
            retval = self.config.get_recipients(name)
            if retval is not None:
                return retval
        if len(names) == 1:
            hint = 'Please set "%s.%s"' % (self.config.section, name)
        else:
            hint = (
                'Please set one of the following:\n    "%s"'
                % ('"\n    "'.join('%s.%s' % (self.config.section, name) for name in names))
                )

        raise ConfigurationException(
            'The list of recipients for %s is not configured.\n%s' % (names[0], hint)
            )

    def get_refchange_recipients(self, refchange):
        return self._refchange_recipients

    def get_announce_recipients(self, annotated_tag_change):
        return self._announce_recipients

    def get_revision_recipients(self, revision):
        return self._revision_recipients


class GenericEnvironment(ConfigEnvironment):
    REPO_NAME_RE = re.compile(r'^(?P<name>.+?)(?:\.git)?$')

    def __init__(self, config, recipients=None):
        ConfigEnvironment.__init__(
            self, config,
            repo_shortname=self._compute_repo_shortname(),
            pusher=os.environ.get('USER', 'unknown user'),
            recipients=recipients,
            )

    def _compute_repo_shortname(self):
        if read_output(['git', 'rev-parse', '--is-bare-repository']) == 'true':
            path = GIT_DIR
        else:
            try:
                path = read_output(['git', 'rev-parse', '--show-toplevel'])
            except CommandError:
                return 'unknown repository'

        basename = os.path.basename(os.path.abspath(path))
        m = self.REPO_NAME_RE.match(basename)
        if m:
            return m.group('name')
        else:
            return 'unknown repository'


class GitoliteEnvironment(ConfigEnvironment):
    def __init__(self, config, recipients=None):
        ConfigEnvironment.__init__(
            self, config,
            repo_shortname=os.environ.get('GL_REPO', 'unknown repository'),
            pusher=os.environ.get('GL_USER', 'unknown user'),
            recipients=recipients,
            )


class Push(object):
    """Represent an entire push (i.e., a group of ReferenceChanges).

    It is easy to figure out what commits were added to a *branch* by
    a Reference change:

        git rev-list change.old..change.new

    or removed from a *branch*:

        git rev-list change.new..change.old

    But it is not quite so trivial to determine which entirely new
    commits were added to the *repository* by a push and which old
    commits were discarded by a push.  A big part of the job of this
    class is to figure out these things, and to make sure that new
    commits are only detailed once even if they were added to multiple
    references.

    The first step is to determine the "other" references--those
    unaffected by the current push.  They are computed by
    Push._compute_other_refs() by listing all references then removing
    any affected by this push.

    The commits contained in the repository before this push were

        git rev-list other1 other2 other3 ... change1.old change2.old ...

    Where "changeN.old" is the old value of one of the references
    affected by this push.

    The commits contained in the repository after this push are

        git rev-list other1 other2 other3 ... change1.new change2.new ...

    The commits added by this push are the difference between these
    two sets, which can be written

        git rev-list \
            ^other1 ^other2 ... \
            ^change1.old ^change2.old ... \
            change1.new change2.new ...

    The commits removed by this push can be computed by

        git rev-list \
            ^other1 ^other2 ... \
            ^change1.new ^change2.new ... \
            change1.old change2.old ...

    The last point is that it is possible that other pushes are
    occurring simultaneously to this one, so reference values can
    change at any time.  It is impossible to eliminate all race
    conditions, but we reduce the window of time during which problems
    can occur by translating reference names to SHA1s as soon as
    possible and working with SHA1s thereafter (because SHA1s are
    immutable)."""

    # A map {(changeclass, changetype) : integer} specifying the order
    # that reference changes will be processed if multiple reference
    # changes are included in a single push.  The order is significant
    # mostly because new commit notifications are threaded together
    # with the first reference change that includes the commit.  The
    # following order thus causes commits to be grouped with branch
    # changes (as opposed to tag changes) if possible.
    SORT_ORDER = dict(
        (value, i) for (i, value) in enumerate([
            (BranchChange, 'update'),
            (BranchChange, 'create'),
            (AnnotatedTagChange, 'update'),
            (AnnotatedTagChange, 'create'),
            (NonAnnotatedTagChange, 'update'),
            (NonAnnotatedTagChange, 'create'),
            (BranchChange, 'delete'),
            (AnnotatedTagChange, 'delete'),
            (NonAnnotatedTagChange, 'delete'),
            (OtherReferenceChange, 'update'),
            (OtherReferenceChange, 'create'),
            (OtherReferenceChange, 'delete'),
            ])
        )

    def __init__(self, changes):
        self.changes = sorted(changes, key=self._sort_key)

        # The GitObjects referred to by references unaffected by this push:
        other_refs = self._compute_other_refs()

        self._old_rev_exclusion_spec = self._compute_rev_exclusion_spec(
            other_refs.union(change.old for change in self.changes)
            )
        self._new_rev_exclusion_spec = self._compute_rev_exclusion_spec(
            other_refs.union(change.new for change in self.changes)
            )

    @classmethod
    def _sort_key(klass, change):
        return (klass.SORT_ORDER[change.__class__, change.change_type], change.refname,)

    def _compute_other_refs(self):
        """Return the GitObjects referred to by references unaffected by this push."""

        # The refnames being changed by this push:
        updated_refs = set(
            change.refname
            for change in self.changes
            )

        # The GitObjects referred to by all references in this
        # repository *except* updated_refs:
        all_refs = set()
        for line in read_lines(['git', 'for-each-ref']):
            (sha1, type, name) = line.split()
            if name not in updated_refs:
                all_refs.add(GitObject(sha1, type))

        return all_refs

    def _compute_rev_exclusion_spec(self, git_objects):
        """Return an exclusion specification for 'git rev-list'.

        git_objects is an iterable over GitObject instances.  Return a
        string that can be passed to the standard input of 'git
        rev-list --stdin' to exclude all of the commits referred to by
        git_objects."""

        sha1s = set(
            git_object.sha1
            for git_object in git_objects
            if git_object and git_object.type in ['commit', 'tag']
            )

        return ''.join(
            ['^%s\n' % (sha1,) for sha1 in sorted(sha1s)]
            )

    def get_new_commits(self, reference_change=None):
        """Return a list of commits added by this push.

        Return a list of the object names of commits that were added
        by the part of this push represented by reference_change.  If
        reference_change is None, then return a list of *all* commits
        added by this push."""

        if not reference_change:
            new_revs = sorted(
                change.new.sha1
                for change in self.changes
                if change.new
                )
        elif not reference_change.new.commit:
            return []
        else:
            new_revs = [reference_change.new.commit.sha1]

        cmd = ['git', 'rev-list', '--stdin'] + new_revs
        return read_lines(cmd, input=self._old_rev_exclusion_spec)

    def get_discarded_commits(self, reference_change):
        """Return a list of commits discarded by this push.

        Return a list of the object names of commits that were
        entirely discarded from the repository by the part of this
        push represented by reference_change."""

        if not reference_change.old.commit:
            return []
        else:
            old_revs = [reference_change.old.commit.sha1]

        cmd = ['git', 'rev-list', '--stdin'] + old_revs
        return read_lines(cmd, input=self._new_rev_exclusion_spec)

    def send_emails(self, mailer, body_filter=None):
        """Use send all of the notification emails needed for this push.

        Use send all of the notification emails (including reference
        change emails and commit emails) needed for this push.  Send
        the emails using mailer.  If body_filter is not None, then use
        it to filter the lines that are intended for the email
        body."""

        # The sha1s of commits that were introduced by this push.
        # They will be removed from this set as they are processed, to
        # guarantee that one (and only one) email is generated for
        # each new commit.
        unhandled_sha1s = set(self.get_new_commits())
        for change in self.changes:
            # Check if we've got anyone to send to
            if not change.recipients:
                sys.stderr.write(
                    '*** no recipients configured so no email will be sent\n'
                    '*** for %r update %s->%s\n'
                    % (change.refname, change.old.sha1, change.new.sha1,)
                    )
            else:
                sys.stderr.write('Sending notification emails to: %s\n' % (change.recipients,))
                mailer.send(change.generate_email(self, body_filter), change.recipients)

            sha1s = []
            for sha1 in reversed(list(self.get_new_commits(change))):
                if sha1 in unhandled_sha1s:
                    sha1s.append(sha1)
                    unhandled_sha1s.remove(sha1)
            for (num, sha1) in enumerate(sha1s):
                rev = Revision(change, GitObject(sha1), num=num+1, tot=len(sha1s))
                if rev.recipients:
                    mailer.send(rev.generate_email(self, body_filter), rev.recipients)

        # Consistency check:
        if unhandled_sha1s:
            sys.stderr.write(
                'ERROR: No emails were sent for the following new commits:\n'
                '    %s\n'
                % ('\n    '.join(sorted(unhandled_sha1s)),)
                )


def run_as_post_receive_hook(environment, mailer):
    changes = []
    for line in sys.stdin:
        (oldrev, newrev, refname) = line.strip().split(' ', 2)
        changes.append(
            ReferenceChange.create(environment, oldrev, newrev, refname)
            )
    push = Push(changes)
    push.send_emails(mailer, body_filter=environment.filter_body)


def run_as_update_hook(environment, mailer, refname, oldrev, newrev):
    changes = [
        ReferenceChange.create(
            environment,
            read_output(['git', 'rev-parse', '--verify', oldrev]),
            read_output(['git', 'rev-parse', '--verify', newrev]),
            refname,
            ),
        ]
    push = Push(changes)
    push.send_emails(mailer, body_filter=environment.filter_body)


KNOWN_ENVIRONMENTS = {
    'generic' : GenericEnvironment,
    'gitolite' : GitoliteEnvironment,
    }


def main(args):
    parser = optparse.OptionParser(
        description=__doc__,
        usage='%prog [OPTIONS]',
        )

    parser.add_option(
        '--environment', '--env', action='store', type='choice',
        choices=['generic', 'gitolite'], default=None,
        help=(
            'Choose type of environment is in use.  Default is taken from '
            'multimailhook.environment if set; otherwise "generic".'
            ),
        )
    parser.add_option(
        '--stdout', action='store_true', default=False,
        help='Output emails to stdout rather than sending them.',
        )
    parser.add_option(
        '--recipients', action='store', default=None,
        help='Set list of email recipients for all types of emails.',
        )

    (options, args) = parser.parse_args(args)

    config = Config('multimailhook')
    env = options.environment or config.get('environment', default=None)
    if not env:
        if 'GL_USER' in os.environ and 'GL_REPO' in os.environ:
            env = 'gitolite'
        else:
            env = 'generic'

    try:
        environment = KNOWN_ENVIRONMENTS[env](config, recipients=options.recipients)

        mailer = config.get('mailer', default='sendmail')

        if options.stdout:
            mailer = OutputMailer(sys.stdout)
        elif mailer == 'smtp':
            smtpserver = config.get('smtpserver', default='localhost')
            mailer = SMTPMailer(environment.sender or environment.fromaddr, smtpserver)
        elif mailer == 'sendmail':
            mailer = SendMailer(environment.sender)
        else:
            sys.stderr.write(
                'fatal: multimailhook.mailer is set to an incorrect value: "%s"\n' % mailer
                + 'please use one of "smtp" or "sendmail".\n'
                )
            sys.exit(1)


        # Dual mode: if arguments were specified on the command line, run
        # like an update hook; otherwise, run as a post-receive hook.
        if args:
            if len(args) != 3:
                parser.error('Need zero or three arguments')
            (refname, oldrev, newrev) = args
            run_as_update_hook(environment, mailer, refname, oldrev, newrev)
        else:
            run_as_post_receive_hook(environment, mailer)
    except ConfigurationException, e:
        sys.exit(str(e))


if __name__ == '__main__':
    main(sys.argv[1:])
<|MERGE_RESOLUTION|>--- conflicted
+++ resolved
@@ -557,14 +557,10 @@
         email body."""
 
         for line in self.generate_email_header():
-<<<<<<< HEAD
-            yield line
+            yield encode_header_maybe(line)
         yield '\n'
         for line in self.generate_email_intro():
             yield line
-=======
-            yield encode_header_maybe(line)
->>>>>>> 94e9854d
 
         body = self.generate_email_body(push)
         if body_filter is not None:
